"use client";

import * as React from "react";
import Link from "next/link";
import { useTopicStore } from "@/stores/topics";
import { useProfileStore } from "@/stores/profile";
import { Button } from "@/components/ui/button";
import { TimelinePanel } from "@/components/visualizations/timeline-panel";
import {
  TopicList,
  TopicListItem,
  TopicStatus,
  StatusFilter,
  SubjectFilterValue,
  NO_SUBJECT_KEY
} from "@/components/dashboard/topic-list";
import { useZonedNow } from "@/hooks/use-zoned-now";
<<<<<<< HEAD
import { usePersistedSubjectFilter } from "@/hooks/use-persisted-subject-filter";
=======
>>>>>>> f8fa011f
import { CalendarClock, Flame, LucideIcon, Plus, Trophy, Info } from "lucide-react";
import { formatDateWithWeekday, formatRelativeToNow, getDayKey, isToday, startOfToday } from "@/lib/date";
import { Subject, Topic } from "@/types/topic";

interface DashboardProps {
  onCreateTopic: () => void;
  onEditTopic: (id: string) => void;
}

const DAY_IN_MS = 24 * 60 * 60 * 1000;
<<<<<<< HEAD
const STATUS_FILTER_STORAGE_KEY = "dashboard-status-filter";
=======
const SUBJECT_FILTER_STORAGE_KEY = "dashboard-subject-filter";
>>>>>>> f8fa011f
const useIsomorphicLayoutEffect =
  typeof window !== "undefined" ? React.useLayoutEffect : React.useEffect;

const computeStreak = (topics: Topic[]) => {
  const reviewDays = new Set<string>();
  for (const topic of topics) {
    for (const event of topic.events ?? []) {
      if (event.type === "reviewed") {
        reviewDays.add(getDayKey(event.at));
      }
    }
  }
  let streak = 0;
  let cursor = startOfToday();
  while (reviewDays.has(getDayKey(cursor))) {
    streak += 1;
    cursor = new Date(cursor.getTime() - DAY_IN_MS);
  }
  return streak;
};

export const Dashboard: React.FC<DashboardProps> = ({ onCreateTopic, onEditTopic }) => {
  const { topics, subjects } = useTopicStore((state) => ({
    topics: state.topics,
    subjects: state.subjects
  }));
  const timezone = useProfileStore((state) => state.profile.timezone);
  const resolvedTimezone = timezone || "Asia/Colombo";
  const zonedNow = useZonedNow(resolvedTimezone);

  const [hideSubjectNudge, setHideSubjectNudge] = React.useState(false);
  const [statusFilter, setStatusFilter] = React.useState<StatusFilter>("all");
<<<<<<< HEAD
  const { subjectFilter, setSubjectFilter } = usePersistedSubjectFilter();

  useIsomorphicLayoutEffect(() => {
    if (typeof window === "undefined") return;
    const stored = window.sessionStorage.getItem(STATUS_FILTER_STORAGE_KEY);
    if (!stored) return;
    if (stored === "all" || stored === "overdue" || stored === "due-today" || stored === "upcoming") {
      setStatusFilter(stored);
=======
  const [subjectFilter, setSubjectFilter] = React.useState<SubjectFilterValue | undefined>(
    undefined
  );

  useIsomorphicLayoutEffect(() => {
    if (typeof window === "undefined") return;
    const stored = window.localStorage.getItem(SUBJECT_FILTER_STORAGE_KEY);
    if (!stored) {
      setSubjectFilter(null);
      return;
    }
    try {
      const parsed = JSON.parse(stored);
      if (Array.isArray(parsed) && parsed.every((value) => typeof value === "string")) {
        setSubjectFilter(parsed.length === 0 ? new Set<string>() : new Set<string>(parsed));
      } else {
        setSubjectFilter(null);
      }
    } catch {
      setSubjectFilter(null);
>>>>>>> f8fa011f
    }
  }, []);

  React.useEffect(() => {
    if (typeof window === "undefined") return;
<<<<<<< HEAD
    window.sessionStorage.setItem(STATUS_FILTER_STORAGE_KEY, statusFilter);
  }, [statusFilter]);

  const resolvedSubjectFilter = subjectFilter ?? null;
=======
    if (typeof subjectFilter === "undefined") return;
    if (subjectFilter === null) {
      window.localStorage.removeItem(SUBJECT_FILTER_STORAGE_KEY);
    } else {
      window.localStorage.setItem(SUBJECT_FILTER_STORAGE_KEY, JSON.stringify(Array.from(subjectFilter)));
    }
  }, [subjectFilter]);
>>>>>>> f8fa011f

  const resolvedSubjectFilter = subjectFilter ?? null;

  const enrichedTopics = React.useMemo<TopicListItem[]>(() => {
    const subjectMap = new Map<string, Subject>();
    for (const subject of subjects) {
      subjectMap.set(subject.id, subject);
    }
    const start = startOfToday().getTime();
    const endOfTodayMs = start + DAY_IN_MS;

    return topics.map((topic) => {
      const nextTime = new Date(topic.nextReviewDate).getTime();
      let status: TopicStatus;
      if (nextTime < start) {
        status = "overdue";
      } else if (nextTime < endOfTodayMs) {
        status = "due-today";
      } else {
        status = "upcoming";
      }

      return {
        topic,
        subject: topic.subjectId ? subjectMap.get(topic.subjectId) ?? null : null,
        status
      } satisfies TopicListItem;
    });
  }, [topics, subjects]);

  const {
    dueCount,
    upcomingCount,
    completedCount,
    totalToday,
    completionPercent,
    nextTopic,
    streak
  } = React.useMemo(() => {
    const now = Date.now();
    const start = startOfToday().getTime();
    const endOfTodayMs = start + DAY_IN_MS;

    let dueCount = 0;
    let upcomingCount = 0;
    let completedCount = 0;

    for (const topic of topics) {
      const nextTime = new Date(topic.nextReviewDate).getTime();
      const reviewedToday = topic.lastReviewedAt ? isToday(topic.lastReviewedAt) : false;

      if (nextTime < start) {
        if (reviewedToday) {
          completedCount += 1;
        } else {
          dueCount += 1;
        }
        continue;
      }

      if (nextTime < endOfTodayMs) {
        if (reviewedToday) {
          completedCount += 1;
        } else {
          dueCount += 1;
        }
        continue;
      }

      if (reviewedToday) {
        completedCount += 1;
      } else {
        upcomingCount += 1;
      }
    }

    const totalToday = dueCount + completedCount;
    const completionPercent = totalToday === 0 ? 100 : Math.round((completedCount / totalToday) * 100);

    const byNextReview = [...topics].sort(
      (a, b) => new Date(a.nextReviewDate).getTime() - new Date(b.nextReviewDate).getTime()
    );
    const nextDueTopic =
      byNextReview.find((topic) => new Date(topic.nextReviewDate).getTime() <= now) ??
      byNextReview[0] ??
      null;

    const streak = computeStreak(topics);

    return {
      dueCount,
      upcomingCount,
      completedCount,
      totalToday,
      completionPercent,
      nextTopic: nextDueTopic,
      streak
    };
  }, [topics]);

  const filteredTopicsForPlan = React.useMemo(() => {
    return enrichedTopics.filter((item) => {
      const matchesStatus = statusFilter === "all" ? true : item.status === statusFilter;
      const matchesSubject =
        resolvedSubjectFilter === null
          ? true
          : resolvedSubjectFilter.has(item.subject?.id ?? NO_SUBJECT_KEY);
      return matchesStatus && matchesSubject;
    });
  }, [enrichedTopics, statusFilter, resolvedSubjectFilter]);

  const filteredDueCount = React.useMemo(
    () => filteredTopicsForPlan.filter((item) => item.status !== "upcoming").length,
    [filteredTopicsForPlan]
  );
  const filteredUpcomingCount = React.useMemo(
    () => filteredTopicsForPlan.filter((item) => item.status === "upcoming").length,
    [filteredTopicsForPlan]
  );

  const filteredNextTopic = React.useMemo(() => {
    if (filteredTopicsForPlan.length === 0) return null;
    return (
      [...filteredTopicsForPlan]
        .map((item) => item.topic)
        .sort((a, b) => new Date(a.nextReviewDate).getTime() - new Date(b.nextReviewDate).getTime())[0] ?? null
    );
  }, [filteredTopicsForPlan]);

  const overloadWarning =
    dueCount >= 15
      ? `⚠ You have ${dueCount} reviews pending. Consider completing a few today to avoid overload later.`
      : null;

  const handleFocusDue = React.useCallback(() => {
    window.requestAnimationFrame(() => {
      const anchor = document.getElementById("dashboard-topic-list");
      anchor?.scrollIntoView({ behavior: "smooth", block: "start" });
    });
  }, []);

  const handleSubjectFilterChange = React.useCallback((value: SubjectFilterValue) => {
    setSubjectFilter(value === null ? null : new Set<string>(value));
<<<<<<< HEAD
  }, [setSubjectFilter]);
=======
  }, []);
>>>>>>> f8fa011f

  const handleStatusFilterChange = React.useCallback((value: StatusFilter) => {
    setStatusFilter(value);
  }, []);

  return (
<<<<<<< HEAD
    <section className="flex flex-col gap-8 lg:gap-10">
=======
    <section className="flex flex-col gap-8">
>>>>>>> f8fa011f
      <PersonalizedReviewPlanModule
        dueCount={filteredDueCount}
        upcomingCount={filteredUpcomingCount}
        streak={streak}
        nextTopic={filteredNextTopic}
        overloadWarning={overloadWarning}
        onAddTopic={onCreateTopic}
        onFocusDue={handleFocusDue}
        onSelectDue={() => setStatusFilter("due-today")}
      />

      {!hideSubjectNudge && subjects.length === 0 ? (
        <div className="flex items-center justify-between gap-3 rounded-3xl border border-white/5 bg-slate-900/40 p-4 text-sm text-zinc-200 shadow-lg shadow-slate-900/30">
          <div className="flex items-center gap-3">
            <span className="flex h-9 w-9 items-center justify-center rounded-2xl bg-accent/15 text-accent">
              <Info className="h-4 w-4" />
            </span>
            <div className="space-y-1">
              <p className="font-medium text-white">Manage subjects and exam dates in the Subjects tab.</p>
              <p className="text-xs text-zinc-400">Organise your subjects to align topics with upcoming exams.</p>
            </div>
          </div>
          <div className="flex items-center gap-2">
            <Button asChild size="sm" className="rounded-full">
              <Link href="/subjects">Go to Subjects</Link>
            </Button>
            <Button
              type="button"
              size="icon"
              variant="ghost"
              className="rounded-full text-zinc-400 hover:text-white"
              onClick={() => setHideSubjectNudge(true)}
              aria-label="Dismiss"
            >
              <span aria-hidden="true">×</span>
            </Button>
          </div>
        </div>
      ) : null}

      <TopicList
        id="dashboard-topic-list"
        items={enrichedTopics}
        subjects={subjects}
        onEditTopic={onEditTopic}
        onCreateTopic={onCreateTopic}
        timezone={resolvedTimezone}
        zonedNow={zonedNow}
        statusFilter={statusFilter}
        onStatusFilterChange={handleStatusFilterChange}
        subjectFilter={resolvedSubjectFilter}
        onSubjectFilterChange={handleSubjectFilterChange}
      />

      <ProgressTodayModule completed={completedCount} total={totalToday} completionPercent={completionPercent} />

      <TimelinePanel subjectFilter={resolvedSubjectFilter} />
    </section>
  );
};

const StatPill = ({
  label,
  value,
  icon: Icon,
  tone
}: {
  label: string;
  value: number | string;
  icon: LucideIcon;
  tone: string;
}) => (
  <div className="flex items-center justify-between gap-3 rounded-2xl border border-white/5 bg-white/5 px-4 py-3">
    <div className="space-y-0.5">
      <p className="text-xs font-medium uppercase tracking-wide text-zinc-400">{label}</p>
      <p className="text-lg font-semibold text-white">{value}</p>
    </div>
    <span className={`rounded-xl bg-slate-900/60 p-2 ${tone}`}>
      <Icon className="h-5 w-5" />
    </span>
  </div>
);

const ProgressTodayModule = ({
  completed,
  total,
  completionPercent
}: {
  completed: number;
  total: number;
  completionPercent: number;
}) => {
  const safeTotal = total === 0 ? completed : total;
  const safePercent = Number.isFinite(completionPercent) ? Math.max(0, Math.min(100, completionPercent)) : 0;
  const isComplete = safePercent >= 100;
  const summaryText = `${completed}/${safeTotal} reviews completed • ${safePercent}% complete. Keep up the rhythm — every checkmark keeps your memory sharp.`;

  return (
    <section className="relative overflow-hidden rounded-3xl bg-gradient-to-r from-accent/25 via-accent/20 to-transparent px-6 py-8 text-white shadow-xl shadow-slate-950/30 md:px-8">
      <div className="absolute inset-y-0 right-0 h-full w-1/2 bg-[radial-gradient(circle_at_top,_rgba(15,23,42,0.35),_transparent_65%)]" aria-hidden="true" />
      <div className="relative flex flex-col gap-6 md:flex-row md:items-center md:justify-between">
        <div className="space-y-4 md:max-w-xl">
          <div className="space-y-1">
            <p className="text-sm font-medium uppercase tracking-wide text-accent-foreground/80">Progress today</p>
            <h2 className="text-3xl font-semibold">
              {completed}/{safeTotal} reviews completed
            </h2>
            <p className="text-sm text-white/70">{summaryText}</p>
          </div>
          <div className="space-y-3 text-sm text-white/80">
            <div className="h-2 w-full overflow-hidden rounded-full bg-white/20">
              <div
                className="h-full rounded-full bg-white/90 transition-all"
                style={{ width: `${safePercent}%` }}
                aria-hidden="true"
              />
            </div>
            <div className="flex flex-wrap items-center gap-3 font-medium">
              <span className="rounded-full bg-white/15 px-3 py-1 text-xs uppercase tracking-wide text-white/80">
                {safePercent}% complete
              </span>
              <span className={isComplete ? "text-emerald-200" : "text-sky-100"}>
                {isComplete
                  ? "Great work! You’ve completed today’s reviews."
                  : "Finish today to extend your streak."}
              </span>
            </div>
          </div>
        </div>
        <dl className="grid gap-3 text-sm text-white/80 sm:grid-cols-2 md:grid-cols-1 lg:grid-cols-2">
          <div className="rounded-2xl border border-white/15 bg-slate-950/30 px-4 py-3 backdrop-blur">
            <dt className="text-xs uppercase tracking-wide text-white/50">Completed</dt>
            <dd className="text-lg font-semibold text-white">{completed}</dd>
          </div>
          <div className="rounded-2xl border border-white/15 bg-slate-950/30 px-4 py-3 backdrop-blur">
            <dt className="text-xs uppercase tracking-wide text-white/50">Remaining</dt>
            <dd className="text-lg font-semibold text-white">{Math.max(safeTotal - completed, 0)}</dd>
          </div>
        </dl>
      </div>
    </section>
  );
};

const PersonalizedReviewPlanModule = ({
  dueCount,
  upcomingCount,
  streak,
  nextTopic,
  overloadWarning,
  onAddTopic,
  onFocusDue,
  onSelectDue
}: {
  dueCount: number;
  upcomingCount: number;
  streak: number;
  nextTopic: Topic | null;
  overloadWarning: string | null;
  onAddTopic: () => void;
  onFocusDue: () => void;
  onSelectDue: () => void;
}) => {
  const nextRelative = nextTopic ? formatRelativeToNow(nextTopic.nextReviewDate) : null;
  const nextDateLabel = nextTopic ? formatDateWithWeekday(nextTopic.nextReviewDate) : null;

  return (
<<<<<<< HEAD
    <section className="rounded-3xl border border-white/10 bg-slate-950/60 px-6 py-6 shadow-lg shadow-slate-950/30 backdrop-blur md:px-8">
      <div className="flex flex-col gap-6 lg:flex-row lg:items-center lg:justify-between">
        <div className="space-y-4 lg:flex-1">
          <div className="space-y-3">
            <span className="inline-flex items-center gap-2 rounded-full bg-accent/20 px-3 py-1 text-xs font-semibold uppercase tracking-wide text-accent">
              Personalized review plan
            </span>
            <div className="space-y-2">
              <h2 className="text-2xl font-semibold text-white">Your next five minutes matter.</h2>
              <p className="text-sm text-zinc-300">
                {dueCount === 0
                  ? "Great work! You’ve completed today’s reviews. Here’s what’s coming next."
                  : `You have ${dueCount} topic${dueCount === 1 ? "" : "s"} ready for review. Finish them to extend your streak.`}
              </p>
=======
    <section className="relative overflow-hidden rounded-3xl border border-white/5 bg-slate-900/60 p-6 shadow-2xl shadow-slate-900/40 backdrop-blur-xl md:p-8">
      <div className="absolute inset-y-0 right-0 hidden w-1/2 rounded-l-[3rem] bg-gradient-to-l from-accent/20 to-transparent lg:block" aria-hidden="true" />
      <div className="relative flex flex-col gap-6 lg:flex-row lg:items-start lg:justify-between">
        <div className="space-y-5">
          <div className="space-y-3">
            <div className="inline-flex items-center gap-2 rounded-full bg-accent/15 px-4 py-1.5 text-xs font-semibold uppercase tracking-wide text-accent">
              Personalized review plan
            </div>
            <div className="space-y-2">
              <h2 className="text-2xl font-semibold text-white md:text-3xl">Your next five minutes matter.</h2>
              {dueCount === 0 ? (
                <p className="text-sm text-zinc-300">
                  Great work! You’ve completed today’s reviews. Here’s what’s coming next.
                </p>
              ) : (
                <p className="text-sm text-zinc-300">
                  You have <span className="font-semibold text-white">{dueCount}</span> topic
                  {dueCount === 1 ? "" : "s"} ready for review. Finish them to extend your streak.
                </p>
              )}
>>>>>>> f8fa011f
              {nextTopic ? (
                <p className="text-xs text-zinc-400">
                  Next up: <span className="font-semibold text-zinc-100">{nextTopic.title}</span> • {nextRelative} ({nextDateLabel})
                </p>
              ) : (
                <p className="text-xs text-zinc-400">You’re all caught up. Check back tomorrow or add a topic.</p>
              )}
            </div>
          </div>
          {overloadWarning ? (
            <div className="rounded-2xl border border-amber-400/40 bg-amber-500/10 px-4 py-2 text-sm text-amber-100">
              {overloadWarning}
            </div>
          ) : null}
<<<<<<< HEAD
        </div>

        <div className="grid flex-1 gap-3 text-white/90 sm:grid-cols-2 lg:grid-cols-[repeat(3,minmax(0,1fr))_auto] lg:gap-4">
          <StatPill label="Due today" value={dueCount} icon={Flame} tone="text-rose-200" />
          <StatPill label="Upcoming" value={upcomingCount} icon={CalendarClock} tone="text-amber-200" />
          <StatPill label="Streak" value={`${streak} day${streak === 1 ? "" : "s"}`} icon={Trophy} tone="text-emerald-200" />
          <div className="flex min-w-[14rem] flex-col gap-2 rounded-2xl border border-white/10 bg-slate-900/80 p-4">
            <Button onClick={onAddTopic} size="sm" className="gap-2 rounded-full">
              <Plus className="h-4 w-4" /> Add topic
            </Button>
            <Button
              type="button"
              variant="outline"
              onClick={() => {
                onSelectDue();
                onFocusDue();
              }}
              disabled={dueCount === 0}
              className="gap-2 rounded-full border-white/20 text-white disabled:opacity-40"
            >
              <Flame className="h-4 w-4" /> Due reviews ({dueCount})
            </Button>
          </div>
=======
          <div className="grid gap-3 sm:grid-cols-2 lg:grid-cols-3">
            <StatPill label="Due today" value={dueCount} icon={Flame} tone="text-rose-200" />
            <StatPill label="Upcoming" value={upcomingCount} icon={CalendarClock} tone="text-amber-200" />
            <StatPill label="Streak" value={`${streak} day${streak === 1 ? "" : "s"}`} icon={Trophy} tone="text-emerald-200" />
          </div>
        </div>

        <div className="flex flex-col gap-3 lg:items-end lg:pt-2">
          <Button onClick={onAddTopic} size="lg" className="gap-2 rounded-2xl">
            <Plus className="h-4 w-4" /> Add topic
          </Button>
          <Button
            type="button"
            variant="outline"
            onClick={() => {
              onSelectDue();
              onFocusDue();
            }}
            disabled={dueCount === 0}
            className="gap-2 rounded-2xl border-white/25 text-white disabled:opacity-40"
          >
            <Flame className="h-4 w-4" /> Due reviews ({dueCount})
          </Button>
>>>>>>> f8fa011f
        </div>
      </div>
    </section>
  );
};<|MERGE_RESOLUTION|>--- conflicted
+++ resolved
@@ -15,10 +15,7 @@
   NO_SUBJECT_KEY
 } from "@/components/dashboard/topic-list";
 import { useZonedNow } from "@/hooks/use-zoned-now";
-<<<<<<< HEAD
 import { usePersistedSubjectFilter } from "@/hooks/use-persisted-subject-filter";
-=======
->>>>>>> f8fa011f
 import { CalendarClock, Flame, LucideIcon, Plus, Trophy, Info } from "lucide-react";
 import { formatDateWithWeekday, formatRelativeToNow, getDayKey, isToday, startOfToday } from "@/lib/date";
 import { Subject, Topic } from "@/types/topic";
@@ -29,11 +26,7 @@
 }
 
 const DAY_IN_MS = 24 * 60 * 60 * 1000;
-<<<<<<< HEAD
 const STATUS_FILTER_STORAGE_KEY = "dashboard-status-filter";
-=======
-const SUBJECT_FILTER_STORAGE_KEY = "dashboard-subject-filter";
->>>>>>> f8fa011f
 const useIsomorphicLayoutEffect =
   typeof window !== "undefined" ? React.useLayoutEffect : React.useEffect;
 
@@ -66,7 +59,6 @@
 
   const [hideSubjectNudge, setHideSubjectNudge] = React.useState(false);
   const [statusFilter, setStatusFilter] = React.useState<StatusFilter>("all");
-<<<<<<< HEAD
   const { subjectFilter, setSubjectFilter } = usePersistedSubjectFilter();
 
   useIsomorphicLayoutEffect(() => {
@@ -75,47 +67,15 @@
     if (!stored) return;
     if (stored === "all" || stored === "overdue" || stored === "due-today" || stored === "upcoming") {
       setStatusFilter(stored);
-=======
-  const [subjectFilter, setSubjectFilter] = React.useState<SubjectFilterValue | undefined>(
-    undefined
-  );
-
-  useIsomorphicLayoutEffect(() => {
-    if (typeof window === "undefined") return;
-    const stored = window.localStorage.getItem(SUBJECT_FILTER_STORAGE_KEY);
-    if (!stored) {
-      setSubjectFilter(null);
-      return;
-    }
-    try {
-      const parsed = JSON.parse(stored);
-      if (Array.isArray(parsed) && parsed.every((value) => typeof value === "string")) {
-        setSubjectFilter(parsed.length === 0 ? new Set<string>() : new Set<string>(parsed));
-      } else {
-        setSubjectFilter(null);
-      }
-    } catch {
-      setSubjectFilter(null);
->>>>>>> f8fa011f
     }
   }, []);
 
   React.useEffect(() => {
     if (typeof window === "undefined") return;
-<<<<<<< HEAD
     window.sessionStorage.setItem(STATUS_FILTER_STORAGE_KEY, statusFilter);
   }, [statusFilter]);
 
   const resolvedSubjectFilter = subjectFilter ?? null;
-=======
-    if (typeof subjectFilter === "undefined") return;
-    if (subjectFilter === null) {
-      window.localStorage.removeItem(SUBJECT_FILTER_STORAGE_KEY);
-    } else {
-      window.localStorage.setItem(SUBJECT_FILTER_STORAGE_KEY, JSON.stringify(Array.from(subjectFilter)));
-    }
-  }, [subjectFilter]);
->>>>>>> f8fa011f
 
   const resolvedSubjectFilter = subjectFilter ?? null;
 
@@ -259,22 +219,14 @@
 
   const handleSubjectFilterChange = React.useCallback((value: SubjectFilterValue) => {
     setSubjectFilter(value === null ? null : new Set<string>(value));
-<<<<<<< HEAD
   }, [setSubjectFilter]);
-=======
-  }, []);
->>>>>>> f8fa011f
 
   const handleStatusFilterChange = React.useCallback((value: StatusFilter) => {
     setStatusFilter(value);
   }, []);
 
   return (
-<<<<<<< HEAD
     <section className="flex flex-col gap-8 lg:gap-10">
-=======
-    <section className="flex flex-col gap-8">
->>>>>>> f8fa011f
       <PersonalizedReviewPlanModule
         dueCount={filteredDueCount}
         upcomingCount={filteredUpcomingCount}
@@ -442,7 +394,6 @@
   const nextDateLabel = nextTopic ? formatDateWithWeekday(nextTopic.nextReviewDate) : null;
 
   return (
-<<<<<<< HEAD
     <section className="rounded-3xl border border-white/10 bg-slate-950/60 px-6 py-6 shadow-lg shadow-slate-950/30 backdrop-blur md:px-8">
       <div className="flex flex-col gap-6 lg:flex-row lg:items-center lg:justify-between">
         <div className="space-y-4 lg:flex-1">
@@ -457,28 +408,6 @@
                   ? "Great work! You’ve completed today’s reviews. Here’s what’s coming next."
                   : `You have ${dueCount} topic${dueCount === 1 ? "" : "s"} ready for review. Finish them to extend your streak.`}
               </p>
-=======
-    <section className="relative overflow-hidden rounded-3xl border border-white/5 bg-slate-900/60 p-6 shadow-2xl shadow-slate-900/40 backdrop-blur-xl md:p-8">
-      <div className="absolute inset-y-0 right-0 hidden w-1/2 rounded-l-[3rem] bg-gradient-to-l from-accent/20 to-transparent lg:block" aria-hidden="true" />
-      <div className="relative flex flex-col gap-6 lg:flex-row lg:items-start lg:justify-between">
-        <div className="space-y-5">
-          <div className="space-y-3">
-            <div className="inline-flex items-center gap-2 rounded-full bg-accent/15 px-4 py-1.5 text-xs font-semibold uppercase tracking-wide text-accent">
-              Personalized review plan
-            </div>
-            <div className="space-y-2">
-              <h2 className="text-2xl font-semibold text-white md:text-3xl">Your next five minutes matter.</h2>
-              {dueCount === 0 ? (
-                <p className="text-sm text-zinc-300">
-                  Great work! You’ve completed today’s reviews. Here’s what’s coming next.
-                </p>
-              ) : (
-                <p className="text-sm text-zinc-300">
-                  You have <span className="font-semibold text-white">{dueCount}</span> topic
-                  {dueCount === 1 ? "" : "s"} ready for review. Finish them to extend your streak.
-                </p>
-              )}
->>>>>>> f8fa011f
               {nextTopic ? (
                 <p className="text-xs text-zinc-400">
                   Next up: <span className="font-semibold text-zinc-100">{nextTopic.title}</span> • {nextRelative} ({nextDateLabel})
@@ -493,7 +422,6 @@
               {overloadWarning}
             </div>
           ) : null}
-<<<<<<< HEAD
         </div>
 
         <div className="grid flex-1 gap-3 text-white/90 sm:grid-cols-2 lg:grid-cols-[repeat(3,minmax(0,1fr))_auto] lg:gap-4">
@@ -517,31 +445,6 @@
               <Flame className="h-4 w-4" /> Due reviews ({dueCount})
             </Button>
           </div>
-=======
-          <div className="grid gap-3 sm:grid-cols-2 lg:grid-cols-3">
-            <StatPill label="Due today" value={dueCount} icon={Flame} tone="text-rose-200" />
-            <StatPill label="Upcoming" value={upcomingCount} icon={CalendarClock} tone="text-amber-200" />
-            <StatPill label="Streak" value={`${streak} day${streak === 1 ? "" : "s"}`} icon={Trophy} tone="text-emerald-200" />
-          </div>
-        </div>
-
-        <div className="flex flex-col gap-3 lg:items-end lg:pt-2">
-          <Button onClick={onAddTopic} size="lg" className="gap-2 rounded-2xl">
-            <Plus className="h-4 w-4" /> Add topic
-          </Button>
-          <Button
-            type="button"
-            variant="outline"
-            onClick={() => {
-              onSelectDue();
-              onFocusDue();
-            }}
-            disabled={dueCount === 0}
-            className="gap-2 rounded-2xl border-white/25 text-white disabled:opacity-40"
-          >
-            <Flame className="h-4 w-4" /> Due reviews ({dueCount})
-          </Button>
->>>>>>> f8fa011f
         </div>
       </div>
     </section>
