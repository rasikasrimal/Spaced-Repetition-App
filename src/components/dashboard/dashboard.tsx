"use client";

import * as React from "react";
import Link from "next/link";
import { useTopicStore } from "@/stores/topics";
import { useProfileStore } from "@/stores/profile";
import { Button } from "@/components/ui/button";
import { TimelinePanel } from "@/components/visualizations/timeline-panel";
import {
  TopicList,
  TopicListItem,
  TopicStatus,
  StatusFilter,
  SubjectFilterValue,
  NO_SUBJECT_KEY
} from "@/components/dashboard/topic-list";
import { useZonedNow } from "@/hooks/use-zoned-now";
import { usePersistedSubjectFilter } from "@/hooks/use-persisted-subject-filter";
import { CalendarClock, Flame, LucideIcon, Plus, Trophy, Info } from "lucide-react";
import { formatDateWithWeekday, formatRelativeToNow, getDayKey, isToday, startOfToday } from "@/lib/date";
import { Subject, Topic } from "@/types/topic";

interface DashboardProps {
  onCreateTopic: () => void;
  onEditTopic: (id: string) => void;
}

const DAY_IN_MS = 24 * 60 * 60 * 1000;
<<<<<<< HEAD
=======
const SUBJECT_FILTER_STORAGE_KEY = "dashboard-subject-filter";
>>>>>>> 226df9db
const STATUS_FILTER_STORAGE_KEY = "dashboard-status-filter";
const useIsomorphicLayoutEffect =
  typeof window !== "undefined" ? React.useLayoutEffect : React.useEffect;

const computeStreak = (topics: Topic[]) => {
  const reviewDays = new Set<string>();
  for (const topic of topics) {
    for (const event of topic.events ?? []) {
      if (event.type === "reviewed") {
        reviewDays.add(getDayKey(event.at));
      }
    }
  }
  let streak = 0;
  let cursor = startOfToday();
  while (reviewDays.has(getDayKey(cursor))) {
    streak += 1;
    cursor = new Date(cursor.getTime() - DAY_IN_MS);
  }
  return streak;
};

export const Dashboard: React.FC<DashboardProps> = ({ onCreateTopic, onEditTopic }) => {
  const { topics, subjects } = useTopicStore((state) => ({
    topics: state.topics,
    subjects: state.subjects
  }));
  const timezone = useProfileStore((state) => state.profile.timezone);
  const resolvedTimezone = timezone || "Asia/Colombo";
  const zonedNow = useZonedNow(resolvedTimezone);

  const [hideSubjectNudge, setHideSubjectNudge] = React.useState(false);
  const [statusFilter, setStatusFilter] = React.useState<StatusFilter>("all");
  const { subjectFilter, setSubjectFilter } = usePersistedSubjectFilter();

  useIsomorphicLayoutEffect(() => {
    if (typeof window === "undefined") return;
    const stored = window.sessionStorage.getItem(STATUS_FILTER_STORAGE_KEY);
    if (!stored) return;
    if (stored === "all" || stored === "overdue" || stored === "due-today" || stored === "upcoming") {
      setStatusFilter(stored);
<<<<<<< HEAD
=======
    }
  }, []);

  useIsomorphicLayoutEffect(() => {
    if (typeof window === "undefined") return;
    const stored = window.localStorage.getItem(SUBJECT_FILTER_STORAGE_KEY);
    if (!stored) {
      setSubjectFilter(null);
      return;
    }
    try {
      const parsed = JSON.parse(stored);
      if (Array.isArray(parsed) && parsed.every((value) => typeof value === "string")) {
        setSubjectFilter(parsed.length === 0 ? new Set<string>() : new Set<string>(parsed));
      } else {
        setSubjectFilter(null);
      }
    } catch {
      setSubjectFilter(null);
>>>>>>> 226df9db
    }
  }, []);

  React.useEffect(() => {
    if (typeof window === "undefined") return;
    window.sessionStorage.setItem(STATUS_FILTER_STORAGE_KEY, statusFilter);
  }, [statusFilter]);

  React.useEffect(() => {
    if (typeof window === "undefined") return;
    window.sessionStorage.setItem(STATUS_FILTER_STORAGE_KEY, statusFilter);
  }, [statusFilter]);

  const resolvedSubjectFilter = subjectFilter ?? null;

  const enrichedTopics = React.useMemo<TopicListItem[]>(() => {
    const subjectMap = new Map<string, Subject>();
    for (const subject of subjects) {
      subjectMap.set(subject.id, subject);
    }
    const start = startOfToday().getTime();
    const endOfTodayMs = start + DAY_IN_MS;

    return topics.map((topic) => {
      const nextTime = new Date(topic.nextReviewDate).getTime();
      let status: TopicStatus;
      if (nextTime < start) {
        status = "overdue";
      } else if (nextTime < endOfTodayMs) {
        status = "due-today";
      } else {
        status = "upcoming";
      }

      return {
        topic,
        subject: topic.subjectId ? subjectMap.get(topic.subjectId) ?? null : null,
        status
      } satisfies TopicListItem;
    });
  }, [topics, subjects]);

  const {
    dueCount,
    upcomingCount,
    completedCount,
    totalToday,
    completionPercent,
    nextTopic,
    streak
  } = React.useMemo(() => {
    const now = Date.now();
    const start = startOfToday().getTime();
    const endOfTodayMs = start + DAY_IN_MS;

    let dueCount = 0;
    let upcomingCount = 0;
    let completedCount = 0;

    for (const topic of topics) {
      const nextTime = new Date(topic.nextReviewDate).getTime();
      const reviewedToday = topic.lastReviewedAt ? isToday(topic.lastReviewedAt) : false;

      if (nextTime < start) {
        if (reviewedToday) {
          completedCount += 1;
        } else {
          dueCount += 1;
        }
        continue;
      }

      if (nextTime < endOfTodayMs) {
        if (reviewedToday) {
          completedCount += 1;
        } else {
          dueCount += 1;
        }
        continue;
      }

      if (reviewedToday) {
        completedCount += 1;
      } else {
        upcomingCount += 1;
      }
    }

    const totalToday = dueCount + completedCount;
    const completionPercent = totalToday === 0 ? 100 : Math.round((completedCount / totalToday) * 100);

    const byNextReview = [...topics].sort(
      (a, b) => new Date(a.nextReviewDate).getTime() - new Date(b.nextReviewDate).getTime()
    );
    const nextDueTopic =
      byNextReview.find((topic) => new Date(topic.nextReviewDate).getTime() <= now) ??
      byNextReview[0] ??
      null;

    const streak = computeStreak(topics);

    return {
      dueCount,
      upcomingCount,
      completedCount,
      totalToday,
      completionPercent,
      nextTopic: nextDueTopic,
      streak
    };
  }, [topics]);

  const filteredTopicsForPlan = React.useMemo(() => {
    return enrichedTopics.filter((item) => {
      const matchesStatus = statusFilter === "all" ? true : item.status === statusFilter;
      const matchesSubject =
        resolvedSubjectFilter === null
          ? true
          : resolvedSubjectFilter.has(item.subject?.id ?? NO_SUBJECT_KEY);
      return matchesStatus && matchesSubject;
    });
  }, [enrichedTopics, statusFilter, resolvedSubjectFilter]);

  const filteredDueCount = React.useMemo(
    () => filteredTopicsForPlan.filter((item) => item.status !== "upcoming").length,
    [filteredTopicsForPlan]
  );
  const filteredUpcomingCount = React.useMemo(
    () => filteredTopicsForPlan.filter((item) => item.status === "upcoming").length,
    [filteredTopicsForPlan]
  );

  const filteredNextTopic = React.useMemo(() => {
    if (filteredTopicsForPlan.length === 0) return null;
    return (
      [...filteredTopicsForPlan]
        .map((item) => item.topic)
        .sort((a, b) => new Date(a.nextReviewDate).getTime() - new Date(b.nextReviewDate).getTime())[0] ?? null
    );
  }, [filteredTopicsForPlan]);

  const overloadWarning =
    dueCount >= 15
      ? `⚠ You have ${dueCount} reviews pending. Consider completing a few today to avoid overload later.`
      : null;

  const handleFocusDue = React.useCallback(() => {
    window.requestAnimationFrame(() => {
      const anchor = document.getElementById("dashboard-topic-list");
      anchor?.scrollIntoView({ behavior: "smooth", block: "start" });
    });
  }, []);

  const handleSubjectFilterChange = React.useCallback((value: SubjectFilterValue) => {
    setSubjectFilter(value === null ? null : new Set<string>(value));
  }, [setSubjectFilter]);

  const handleStatusFilterChange = React.useCallback((value: StatusFilter) => {
    setStatusFilter(value);
  }, []);

  return (
    <section className="flex flex-col gap-8 lg:gap-10">
      <PersonalizedReviewPlanModule
        dueCount={filteredDueCount}
        upcomingCount={filteredUpcomingCount}
        streak={streak}
        nextTopic={filteredNextTopic}
        overloadWarning={overloadWarning}
        onAddTopic={onCreateTopic}
        onFocusDue={handleFocusDue}
        onSelectDue={() => setStatusFilter("due-today")}
      />

      {!hideSubjectNudge && subjects.length === 0 ? (
        <div className="flex items-center justify-between gap-3 rounded-3xl border border-white/5 bg-slate-900/40 p-4 text-sm text-zinc-200 shadow-lg shadow-slate-900/30">
          <div className="flex items-center gap-3">
            <span className="flex h-9 w-9 items-center justify-center rounded-2xl bg-accent/15 text-accent">
              <Info className="h-4 w-4" />
            </span>
            <div className="space-y-1">
              <p className="font-medium text-white">Manage subjects and exam dates in the Subjects tab.</p>
              <p className="text-xs text-zinc-400">Organise your subjects to align topics with upcoming exams.</p>
            </div>
          </div>
          <div className="flex items-center gap-2">
            <Button asChild size="sm" className="rounded-full">
              <Link href="/subjects">Go to Subjects</Link>
            </Button>
            <Button
              type="button"
              size="icon"
              variant="ghost"
              className="rounded-full text-zinc-400 hover:text-white"
              onClick={() => setHideSubjectNudge(true)}
              aria-label="Dismiss"
            >
              <span aria-hidden="true">×</span>
            </Button>
          </div>
        </div>
      ) : null}

      <TopicList
        id="dashboard-topic-list"
        items={enrichedTopics}
        subjects={subjects}
        onEditTopic={onEditTopic}
        onCreateTopic={onCreateTopic}
        timezone={resolvedTimezone}
        zonedNow={zonedNow}
        statusFilter={statusFilter}
        onStatusFilterChange={handleStatusFilterChange}
        subjectFilter={resolvedSubjectFilter}
        onSubjectFilterChange={handleSubjectFilterChange}
      />

      <ProgressTodayModule completed={completedCount} total={totalToday} completionPercent={completionPercent} />

      <TimelinePanel subjectFilter={resolvedSubjectFilter} />
    </section>
  );
};

const StatPill = ({
  label,
  value,
  icon: Icon,
  tone
}: {
  label: string;
  value: number | string;
  icon: LucideIcon;
  tone: string;
}) => (
  <div className="flex items-center justify-between gap-3 rounded-2xl border border-white/5 bg-white/5 px-4 py-3">
    <div className="space-y-0.5">
      <p className="text-xs font-medium uppercase tracking-wide text-zinc-400">{label}</p>
      <p className="text-lg font-semibold text-white">{value}</p>
    </div>
    <span className={`rounded-xl bg-slate-900/60 p-2 ${tone}`}>
      <Icon className="h-5 w-5" />
    </span>
  </div>
);

const ProgressTodayModule = ({
  completed,
  total,
  completionPercent
}: {
  completed: number;
  total: number;
  completionPercent: number;
}) => {
  const safeTotal = total === 0 ? completed : total;
  const safePercent = Number.isFinite(completionPercent) ? Math.max(0, Math.min(100, completionPercent)) : 0;
  const isComplete = safePercent >= 100;

  return (
    <section className="relative overflow-hidden rounded-3xl bg-gradient-to-r from-accent/25 via-accent/20 to-transparent px-6 py-8 text-white shadow-xl shadow-slate-950/30 md:px-8">
      <div className="absolute inset-y-0 right-0 h-full w-1/2 bg-[radial-gradient(circle_at_top,_rgba(15,23,42,0.35),_transparent_65%)]" aria-hidden="true" />
      <div className="relative flex flex-col gap-6 md:flex-row md:items-center md:justify-between">
        <div className="space-y-4 md:max-w-xl">
          <div className="space-y-1">
            <p className="text-sm font-medium uppercase tracking-wide text-accent-foreground/80">Progress today</p>
            <h2 className="text-3xl font-semibold">
              {completed}/{safeTotal} reviews completed
            </h2>
            <p className="text-sm text-white/70">Keep up the rhythm — every checkmark keeps your memory sharp.</p>
          </div>
          <div className="space-y-3 text-sm text-white/80">
            <div className="h-2 w-full overflow-hidden rounded-full bg-white/20">
              <div
                className="h-full rounded-full bg-white/90 transition-all"
                style={{ width: `${safePercent}%` }}
                aria-hidden="true"
              />
            </div>
            <div className="flex flex-wrap items-center gap-3 font-medium">
              <span className="rounded-full bg-white/15 px-3 py-1 text-xs uppercase tracking-wide text-white/80">
                {safePercent}% complete
              </span>
              <span className={isComplete ? "text-emerald-200" : "text-sky-100"}>
                {isComplete
                  ? "Great work! You’ve completed today’s reviews."
                  : "Finish today to extend your streak."}
              </span>
            </div>
          </div>
        </div>
        <dl className="grid gap-3 text-sm text-white/80 sm:grid-cols-2 md:grid-cols-1 lg:grid-cols-2">
          <div className="rounded-2xl border border-white/15 bg-slate-950/30 px-4 py-3 backdrop-blur">
            <dt className="text-xs uppercase tracking-wide text-white/50">Completed</dt>
            <dd className="text-lg font-semibold text-white">{completed}</dd>
          </div>
          <div className="rounded-2xl border border-white/15 bg-slate-950/30 px-4 py-3 backdrop-blur">
            <dt className="text-xs uppercase tracking-wide text-white/50">Remaining</dt>
            <dd className="text-lg font-semibold text-white">{Math.max(safeTotal - completed, 0)}</dd>
          </div>
        </dl>
      </div>
    </section>
  );
};

const PersonalizedReviewPlanModule = ({
  dueCount,
  upcomingCount,
  streak,
  nextTopic,
  overloadWarning,
  onAddTopic,
  onFocusDue,
  onSelectDue
}: {
  dueCount: number;
  upcomingCount: number;
  streak: number;
  nextTopic: Topic | null;
  overloadWarning: string | null;
  onAddTopic: () => void;
  onFocusDue: () => void;
  onSelectDue: () => void;
}) => {
  const nextRelative = nextTopic ? formatRelativeToNow(nextTopic.nextReviewDate) : null;
  const nextDateLabel = nextTopic ? formatDateWithWeekday(nextTopic.nextReviewDate) : null;

  return (
    <section className="rounded-3xl border border-white/10 bg-slate-950/60 px-6 py-6 shadow-lg shadow-slate-950/30 backdrop-blur md:px-8">
      <div className="flex flex-col gap-6 lg:flex-row lg:items-center lg:justify-between">
        <div className="space-y-4 lg:flex-1">
          <div className="space-y-3">
            <span className="inline-flex items-center gap-2 rounded-full bg-accent/20 px-3 py-1 text-xs font-semibold uppercase tracking-wide text-accent">
              Personalized review plan
            </span>
            <div className="space-y-2">
              <h2 className="text-2xl font-semibold text-white">Your next five minutes matter.</h2>
              <p className="text-sm text-zinc-300">
                {dueCount === 0
                  ? "Great work! You’ve completed today’s reviews. Here’s what’s coming next."
                  : `You have ${dueCount} topic${dueCount === 1 ? "" : "s"} ready for review. Finish them to extend your streak.`}
              </p>
              {nextTopic ? (
                <p className="text-xs text-zinc-400">
                  Next up: <span className="font-semibold text-zinc-100">{nextTopic.title}</span> • {nextRelative} ({nextDateLabel})
                </p>
              ) : (
                <p className="text-xs text-zinc-400">You’re all caught up. Check back tomorrow or add a topic.</p>
              )}
            </div>
          </div>
          {overloadWarning ? (
            <div className="rounded-2xl border border-amber-400/40 bg-amber-500/10 px-4 py-2 text-sm text-amber-100">
              {overloadWarning}
            </div>
          ) : null}
        </div>

        <div className="grid flex-1 gap-3 text-white/90 sm:grid-cols-2 lg:grid-cols-[repeat(3,minmax(0,1fr))_auto] lg:gap-4">
          <StatPill label="Due today" value={dueCount} icon={Flame} tone="text-rose-200" />
          <StatPill label="Upcoming" value={upcomingCount} icon={CalendarClock} tone="text-amber-200" />
          <StatPill label="Streak" value={`${streak} day${streak === 1 ? "" : "s"}`} icon={Trophy} tone="text-emerald-200" />
          <div className="flex min-w-[14rem] flex-col gap-2 rounded-2xl border border-white/10 bg-slate-900/80 p-4">
            <Button onClick={onAddTopic} size="sm" className="gap-2 rounded-full">
              <Plus className="h-4 w-4" /> Add topic
            </Button>
            <Button
              type="button"
              variant="outline"
              onClick={() => {
                onSelectDue();
                onFocusDue();
              }}
              disabled={dueCount === 0}
              className="gap-2 rounded-full border-white/20 text-white disabled:opacity-40"
            >
              <Flame className="h-4 w-4" /> Due reviews ({dueCount})
            </Button>
          </div>
        </div>
      </div>
    </section>
  );
};<|MERGE_RESOLUTION|>--- conflicted
+++ resolved
@@ -26,10 +26,6 @@
 }
 
 const DAY_IN_MS = 24 * 60 * 60 * 1000;
-<<<<<<< HEAD
-=======
-const SUBJECT_FILTER_STORAGE_KEY = "dashboard-subject-filter";
->>>>>>> 226df9db
 const STATUS_FILTER_STORAGE_KEY = "dashboard-status-filter";
 const useIsomorphicLayoutEffect =
   typeof window !== "undefined" ? React.useLayoutEffect : React.useEffect;
@@ -71,28 +67,6 @@
     if (!stored) return;
     if (stored === "all" || stored === "overdue" || stored === "due-today" || stored === "upcoming") {
       setStatusFilter(stored);
-<<<<<<< HEAD
-=======
-    }
-  }, []);
-
-  useIsomorphicLayoutEffect(() => {
-    if (typeof window === "undefined") return;
-    const stored = window.localStorage.getItem(SUBJECT_FILTER_STORAGE_KEY);
-    if (!stored) {
-      setSubjectFilter(null);
-      return;
-    }
-    try {
-      const parsed = JSON.parse(stored);
-      if (Array.isArray(parsed) && parsed.every((value) => typeof value === "string")) {
-        setSubjectFilter(parsed.length === 0 ? new Set<string>() : new Set<string>(parsed));
-      } else {
-        setSubjectFilter(null);
-      }
-    } catch {
-      setSubjectFilter(null);
->>>>>>> 226df9db
     }
   }, []);
 
