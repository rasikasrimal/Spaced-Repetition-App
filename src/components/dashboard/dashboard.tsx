"use client";

import * as React from "react";
import { useTopicStore } from "@/stores/topics";
import { useProfileStore } from "@/stores/profile";
import {
  TopicList,
  TopicListItem,
  TopicStatus,
  StatusFilter,
  SubjectFilterValue,
  NO_SUBJECT_KEY
} from "@/components/dashboard/topic-list";
import { useZonedNow } from "@/hooks/use-zoned-now";
import { usePersistedSubjectFilter } from "@/hooks/use-persisted-subject-filter";
import { formatDateWithWeekday, formatRelativeToNow, getDayKey, isToday, startOfToday } from "@/lib/date";
import { computeRiskScore, getAverageQuality } from "@/lib/forgetting-curve";
import { Subject, Topic } from "@/types/topic";
import { cn } from "@/lib/utils";

interface DashboardProps {
  onCreateTopic: () => void;
  onEditTopic: (id: string) => void;
}

const DAY_IN_MS = 24 * 60 * 60 * 1000;
const STATUS_FILTER_STORAGE_KEY = "dashboard-status-filter";
const useIsomorphicLayoutEffect =
  typeof window !== "undefined" ? React.useLayoutEffect : React.useEffect;

const computeStreak = (topics: Topic[]) => {
  const reviewDays = new Set<string>();
  for (const topic of topics) {
    for (const event of topic.events ?? []) {
      if (event.type === "reviewed") {
        reviewDays.add(getDayKey(event.at));
      }
    }
  }
  let streak = 0;
  let cursor = startOfToday();
  while (reviewDays.has(getDayKey(cursor))) {
    streak += 1;
    cursor = new Date(cursor.getTime() - DAY_IN_MS);
  }
  return streak;
};

export const Dashboard: React.FC<DashboardProps> = ({ onCreateTopic, onEditTopic }) => {
  const { topics, subjects } = useTopicStore((state) => ({
    topics: state.topics,
    subjects: state.subjects
  }));
  const timezone = useProfileStore((state) => state.profile.timezone);
  const resolvedTimezone = timezone || "Asia/Colombo";
  const zonedNow = useZonedNow(resolvedTimezone);

  const [statusFilter, setStatusFilter] = React.useState<StatusFilter>("due-today");
  const { subjectFilter, setSubjectFilter } = usePersistedSubjectFilter();

  useIsomorphicLayoutEffect(() => {
    if (typeof window === "undefined") return;
    const stored = window.sessionStorage.getItem(STATUS_FILTER_STORAGE_KEY);
    if (!stored) return;
    if (stored === "all" || stored === "overdue" || stored === "due-today" || stored === "upcoming") {
      setStatusFilter(stored);
    }
  }, []);

  React.useEffect(() => {
    if (typeof window === "undefined") return;
    window.sessionStorage.setItem(STATUS_FILTER_STORAGE_KEY, statusFilter);
  }, [statusFilter]);

  const resolvedSubjectFilter = subjectFilter ?? null;


  const enrichedTopics = React.useMemo<TopicListItem[]>(() => {
    const subjectMap = new Map<string, Subject>();
    for (const subject of subjects) {
      subjectMap.set(subject.id, subject);
    }
    const start = startOfToday().getTime();
    const endOfTodayMs = start + DAY_IN_MS;

    return topics.map((topic) => {
      const nextTime = new Date(topic.nextReviewDate).getTime();
      let status: TopicStatus;
      if (nextTime < start) {
        status = "overdue";
      } else if (nextTime < endOfTodayMs) {
        status = "due-today";
      } else {
        status = "upcoming";
      }

      const subject = topic.subjectId ? subjectMap.get(topic.subjectId) ?? null : null;

      return {
        topic,
        subject,
        status,
        risk: computeRiskScore({
          now: zonedNow,
          stabilityDays: topic.stability,
          targetRetrievability: topic.retrievabilityTarget,
          lastReviewedAt: topic.lastReviewedAt,
          nextReviewAt: topic.nextReviewDate,
          reviewsCount: topic.reviewsCount,
          averageQuality: getAverageQuality(
            (topic.events ?? [])
              .filter((event) => event.type === "reviewed" && typeof event.reviewQuality === "number")
              .map((event) => event.reviewQuality as number)
          ),
          examDate: subject?.examDate ?? null,
          difficultyModifier: subject?.difficultyModifier ?? topic.subjectDifficultyModifier ?? 1
        })
      } satisfies TopicListItem;
    });
  }, [topics, subjects, zonedNow]);

  const {
    dueCount,
    upcomingCount,
    completedCount,
    totalToday,
    completionPercent,
    nextTopic,
    streak
  } = React.useMemo(() => {
    const now = Date.now();
    const start = startOfToday().getTime();
    const endOfTodayMs = start + DAY_IN_MS;

    let dueCount = 0;
    let upcomingCount = 0;
    let completedCount = 0;

    for (const topic of topics) {
      const nextTime = new Date(topic.nextReviewDate).getTime();
      const reviewedToday = topic.lastReviewedAt ? isToday(topic.lastReviewedAt) : false;

      if (nextTime < start) {
        if (reviewedToday) {
          completedCount += 1;
        } else {
          dueCount += 1;
        }
        continue;
      }

      if (nextTime < endOfTodayMs) {
        if (reviewedToday) {
          completedCount += 1;
        } else {
          dueCount += 1;
        }
        continue;
      }

      if (reviewedToday) {
        completedCount += 1;
      } else {
        upcomingCount += 1;
      }
    }

    const totalToday = dueCount + completedCount;
    const completionPercent = totalToday === 0 ? 100 : Math.round((completedCount / totalToday) * 100);

    const byNextReview = [...topics].sort(
      (a, b) => new Date(a.nextReviewDate).getTime() - new Date(b.nextReviewDate).getTime()
    );
    const nextDueTopic =
      byNextReview.find((topic) => new Date(topic.nextReviewDate).getTime() <= now) ??
      byNextReview[0] ??
      null;

    const streak = computeStreak(topics);

    return {
      dueCount,
      upcomingCount,
      completedCount,
      totalToday,
      completionPercent,
      nextTopic: nextDueTopic,
      streak
    };
  }, [topics]);

  const filteredTopicsForPlan = React.useMemo(() => {
    return enrichedTopics.filter((item) => {
      const matchesStatus = statusFilter === "all" ? true : item.status === statusFilter;
      const matchesSubject =
        resolvedSubjectFilter === null
          ? true
          : resolvedSubjectFilter.has(item.subject?.id ?? NO_SUBJECT_KEY);
      return matchesStatus && matchesSubject;
    });
  }, [enrichedTopics, statusFilter, resolvedSubjectFilter]);

  const filteredDueCount = React.useMemo(
    () => filteredTopicsForPlan.filter((item) => item.status !== "upcoming").length,
    [filteredTopicsForPlan]
  );
  const filteredUpcomingCount = React.useMemo(
    () => filteredTopicsForPlan.filter((item) => item.status === "upcoming").length,
    [filteredTopicsForPlan]
  );

  const filteredNextTopic = React.useMemo(() => {
    if (filteredTopicsForPlan.length === 0) return null;
    return (
      [...filteredTopicsForPlan]
        .map((item) => item.topic)
        .sort((a, b) => new Date(a.nextReviewDate).getTime() - new Date(b.nextReviewDate).getTime())[0] ?? null
    );
  }, [filteredTopicsForPlan]);

  const handleSubjectFilterChange = React.useCallback((value: SubjectFilterValue) => {
    setSubjectFilter(value === null ? null : new Set<string>(value));
  }, [setSubjectFilter]);

  const handleStatusFilterChange = React.useCallback((value: StatusFilter) => {
    setStatusFilter(value);
  }, []);

  return (
    <section className="flex flex-col gap-10">
      <DailySummarySection
        dueCount={filteredDueCount}
        upcomingCount={filteredUpcomingCount}
        streak={streak}
        nextTopic={filteredNextTopic}
      />

<<<<<<< HEAD
      <div className="space-y-6">
        <SectionDivider />
        <ProgressTodayModule
          completed={completedCount}
          total={totalToday}
          completionPercent={completionPercent}
        />
        <SectionDivider />
      </div>
=======
      <ProgressTodayModule completed={completedCount} total={totalToday} completionPercent={completionPercent} />
>>>>>>> 932931ea

      <TopicList
        id="dashboard-topic-list"
        items={enrichedTopics}
        subjects={subjects}
        onEditTopic={onEditTopic}
        onCreateTopic={onCreateTopic}
        timezone={resolvedTimezone}
        zonedNow={zonedNow}
        statusFilter={statusFilter}
        onStatusFilterChange={handleStatusFilterChange}
        subjectFilter={resolvedSubjectFilter}
        onSubjectFilterChange={handleSubjectFilterChange}
      />
    </section>
  );
};

const ProgressTodayModule = ({
  completed,
  total,
  completionPercent
}: {
  completed: number;
  total: number;
  completionPercent: number;
}) => {
<<<<<<< HEAD
  const plannedTotal = total;
  const displayPercent = Number.isFinite(completionPercent)
    ? Math.max(0, Math.min(100, completionPercent))
    : 0;
  const isComplete = displayPercent >= 100;
  const hasScheduledReviews = plannedTotal > 0;
  const ratioHeading = hasScheduledReviews
    ? `${completed}/${plannedTotal} reviews completed`
    : `${completed} reviews completed`;
  const summaryText = hasScheduledReviews
    ? `You’ve completed ${completed} of ${plannedTotal} scheduled reviews for today.`
    : "No reviews are scheduled today. Add a topic to keep the rhythm going.";
  const encouragement = hasScheduledReviews
    ? isComplete
      ? "Great work! You're on track for your streak."
      : "Keep going to finish today’s queue and boost your streak."
    : "Plan your next review to keep the momentum strong.";
=======
  const safeTotal = total === 0 ? completed : total;
  const safePercent = Number.isFinite(completionPercent) ? Math.max(0, Math.min(100, completionPercent)) : 0;
  const isComplete = safePercent >= 100;
  const summaryText = `${completed}/${safeTotal} reviews completed â€¢ ${safePercent}% complete. Keep up the rhythm â€” every checkmark keeps your memory sharp.`;
>>>>>>> 932931ea

  return (
    <section className="progress-summary rounded-3xl border border-inverse/10 bg-card/60 px-6 py-8 md:px-8">
      <div className="space-y-5">
        <div className="space-y-2">
          <p className="text-xs font-semibold uppercase tracking-wide text-muted-foreground">Progress today</p>
          <h2 className="text-2xl font-semibold text-fg">{ratioHeading}</h2>
          <p className="text-sm text-muted-foreground">{summaryText}</p>
        </div>
        <div className="space-y-1">
          <p className="text-base font-semibold text-success">{displayPercent}% complete</p>
          <p className="text-sm font-medium text-success">{encouragement}</p>
        </div>
      </div>
    </section>
  );
};

const SectionDivider = () => <div role="separator" className="border-t border-border/60" />;

const DailySummarySection = ({
  dueCount,
  upcomingCount,
  streak,
  nextTopic
}: {
  dueCount: number;
  upcomingCount: number;
  streak: number;
  nextTopic: Topic | null;
}) => {
  const nextRelative = nextTopic ? formatRelativeToNow(nextTopic.nextReviewDate) : null;
  const nextDateLabel = nextTopic ? formatDateWithWeekday(nextTopic.nextReviewDate) : null;
  const dueLine =
    dueCount === 0
      ? "You\u2019re all caught up. Check back tomorrow or add a topic."
      : `You have ${dueCount} topic${dueCount === 1 ? "" : "s"} ready for review. Finish them to extend your streak.`;
  const nextLine = nextTopic
    ? `Next up: ${nextTopic.title} â€¢ ${nextRelative} (${nextDateLabel})`
    : "Next up: Add a topic to plan your next review.";

  return (
    <section className="rounded-3xl border border-inverse/10 bg-bg/60 px-6 py-6 md:px-8">
      <div className="flex flex-col gap-6 lg:flex-row lg:items-center lg:justify-between">
        <div className="space-y-4 lg:max-w-xl">
          <div className="space-y-2">
            <p className="text-xs font-semibold uppercase tracking-wide text-muted-foreground">Today\u2019s Tasks</p>
            <p className="text-sm font-medium text-accent">Personalized review plan</p>
            <h2 className="text-2xl font-semibold text-fg">Your next five minutes matter.</h2>
            <p className="text-sm text-muted-foreground">{dueLine}</p>
            <p className="text-xs text-muted-foreground">{nextLine}</p>
          </div>
        </div>

        <div className="grid w-full gap-3 sm:grid-cols-3 lg:max-w-md">
          <MetricCard label="Due today" value={dueCount} tone="status-text status-text--overdue" />
          <MetricCard label="Upcoming" value={upcomingCount} tone="status-text status-text--upcoming" />
          <MetricCard label="Streak" value={`${streak} day${streak === 1 ? "" : "s"}`} tone="text-fg" />
        </div>
      </div>
    </section>
  );
};

const MetricCard = ({
  label,
  value,
  tone
}: {
  label: string;
  value: number | string;
  tone: string;
}) => (
  <div className="rounded-2xl border border-inverse/15 bg-card/80 px-4 py-3">
    <p className="text-xs font-semibold uppercase tracking-wide text-muted-foreground">{label}</p>
    <p className={cn("text-xl font-semibold", tone)}>{value}</p>
  </div>
);

<|MERGE_RESOLUTION|>--- conflicted
+++ resolved
@@ -235,7 +235,6 @@
         nextTopic={filteredNextTopic}
       />
 
-<<<<<<< HEAD
       <div className="space-y-6">
         <SectionDivider />
         <ProgressTodayModule
@@ -245,9 +244,6 @@
         />
         <SectionDivider />
       </div>
-=======
-      <ProgressTodayModule completed={completedCount} total={totalToday} completionPercent={completionPercent} />
->>>>>>> 932931ea
 
       <TopicList
         id="dashboard-topic-list"
@@ -275,7 +271,6 @@
   total: number;
   completionPercent: number;
 }) => {
-<<<<<<< HEAD
   const plannedTotal = total;
   const displayPercent = Number.isFinite(completionPercent)
     ? Math.max(0, Math.min(100, completionPercent))
@@ -293,12 +288,6 @@
       ? "Great work! You're on track for your streak."
       : "Keep going to finish today’s queue and boost your streak."
     : "Plan your next review to keep the momentum strong.";
-=======
-  const safeTotal = total === 0 ? completed : total;
-  const safePercent = Number.isFinite(completionPercent) ? Math.max(0, Math.min(100, completionPercent)) : 0;
-  const isComplete = safePercent >= 100;
-  const summaryText = `${completed}/${safeTotal} reviews completed â€¢ ${safePercent}% complete. Keep up the rhythm â€” every checkmark keeps your memory sharp.`;
->>>>>>> 932931ea
 
   return (
     <section className="progress-summary rounded-3xl border border-inverse/10 bg-card/60 px-6 py-8 md:px-8">
