﻿"use client";

import * as React from "react";
import { motion, AnimatePresence } from "framer-motion";
import { IconPreview } from "@/components/icon-preview";
import { Button } from "@/components/ui/button";
import { Textarea } from "@/components/ui/textarea";
import { Input } from "@/components/ui/input";
import {
  Select,
  SelectContent,
  SelectItem,
  SelectTrigger,
  SelectValue
} from "@/components/ui/select";
import { useTopicStore } from "@/stores/topics";
<<<<<<< HEAD
import { useProfileStore } from "@/stores/profile";
=======
>>>>>>> 58cbd9ec
import { AutoAdjustPreference, Subject, Topic } from "@/types/topic";
import {
  formatDateWithWeekday,
  formatFullDate,
  formatRelativeToNow,
  formatInTimeZone,
  formatTime,
  getDayKeyInTimeZone,
  isDueToday,
  isToday,
  nextStartOfDayInTimeZone,
  nowInTimeZone
} from "@/lib/date";
import { cn } from "@/lib/utils";
import { REMINDER_TIME_OPTIONS } from "@/lib/constants";
import {
  AlertTriangle,
  Bell,
  CalendarClock,
  CheckCircle2,
  Clock8,
  Flame,
  PenLine,
  RefreshCw,
  SkipForward,
  Sparkles,
  Trash2
} from "lucide-react";
import { toast } from "sonner";

interface TopicCardProps {
  topic: Topic;
  onEdit: () => void;
}

type ReminderValue = string | "custom" | "none";

const reminderOptions = REMINDER_TIME_OPTIONS.filter((option) => option.value !== "custom");

const autoAdjustLabels: Record<AutoAdjustPreference, string> = {
  always: "Always adjust automatically",
  never: "Never adjust automatically",
  ask: "Ask every time"
};

export const TopicCard: React.FC<TopicCardProps> = ({ topic, onEdit }) => {
<<<<<<< HEAD
  const { markReviewed, deleteTopic, updateTopic, skipTopic, setAutoAdjustPreference, subjects, trackReviseNowBlocked } =
    useTopicStore(
=======
  const { markReviewed, deleteTopic, updateTopic, skipTopic, setAutoAdjustPreference, subjects } = useTopicStore(

>>>>>>> 58cbd9ec
    (state) => ({
      markReviewed: state.markReviewed,
      deleteTopic: state.deleteTopic,
      updateTopic: state.updateTopic,
      skipTopic: state.skipTopic,
      setAutoAdjustPreference: state.setAutoAdjustPreference,
<<<<<<< HEAD
      subjects: state.subjects,
      trackReviseNowBlocked: state.trackReviseNowBlocked
    })
  );

  const timezone = useProfileStore((state) => state.profile.timezone);
  const resolvedTimezone = timezone || "Asia/Colombo";

=======
      subjects: state.subjects
    })
  );

>>>>>>> 58cbd9ec
  const subject: Subject | null = React.useMemo(
    () => subjects.find((item) => item.id === topic.subjectId) ?? null,
    [subjects, topic.subjectId]
  );

  const [notesValue, setNotesValue] = React.useState(topic.notes ?? "");
  const [reminderValue, setReminderValue] = React.useState<ReminderValue>(() => {
    if (!topic.reminderTime) return "none";
    const preset = reminderOptions.find((option) => option.value === topic.reminderTime);
    return preset ? preset.value : "custom";
  });
  const [customTime, setCustomTime] = React.useState(topic.reminderTime ?? "09:00");
  const [isSavingNotes, setIsSavingNotes] = React.useState(false);
  const [isSavingReminder, setIsSavingReminder] = React.useState(false);
  const [showDeleteConfirm, setShowDeleteConfirm] = React.useState(false);
  const [showSkipConfirm, setShowSkipConfirm] = React.useState(false);
  const [showAdjustPrompt, setShowAdjustPrompt] = React.useState(false);

  const due = isDueToday(topic.nextReviewDate);
  const reviewedToday = topic.lastReviewedAt ? isToday(topic.lastReviewedAt) : false;
  const totalIntervals = Math.max(topic.intervals.length, 1);
  const clampedIndex = Math.min(topic.intervalIndex, totalIntervals - 1);
  const progress = Math.round(((clampedIndex + (reviewedToday ? 1 : 0)) / totalIntervals) * 100);
  const examDateLabel = subject?.examDate ? formatFullDate(subject.examDate) : null;
  const autoAdjustPreference = topic.autoAdjustPreference ?? "ask";
  const [zonedNow, setZonedNow] = React.useState(() => nowInTimeZone(resolvedTimezone));
  const pendingReviewSource = React.useRef<"revise-now" | undefined>();

  const todayKey = React.useMemo(
    () => getDayKeyInTimeZone(zonedNow, resolvedTimezone),
    [zonedNow, resolvedTimezone]
  );
  const lastReviseKey = React.useMemo(
    () =>
      topic.reviseNowLastUsedAt
        ? getDayKeyInTimeZone(topic.reviseNowLastUsedAt, resolvedTimezone)
        : null,
    [topic.reviseNowLastUsedAt, resolvedTimezone]
  );
  const hasUsedReviseToday = !due && lastReviseKey === todayKey;
  const nextAvailability = React.useMemo(
    () => (hasUsedReviseToday ? nextStartOfDayInTimeZone(resolvedTimezone, zonedNow) : null),
    [hasUsedReviseToday, resolvedTimezone, zonedNow]
  );
  const nextAvailabilityLabel = React.useMemo(
    () =>
      nextAvailability
        ? formatInTimeZone(nextAvailability, resolvedTimezone, {
            weekday: "short",
            month: "short",
            day: "numeric",
            hour: "numeric",
            minute: "2-digit"
          })
        : null,
    [nextAvailability, resolvedTimezone]
  );

  React.useEffect(() => {
    setNotesValue(topic.notes ?? "");
  }, [topic.notes, topic.id]);

  React.useEffect(() => {
    let timer: number | undefined;

    const syncNow = () => setZonedNow(nowInTimeZone(resolvedTimezone));
    const scheduleRefresh = () => {
      const current = nowInTimeZone(resolvedTimezone);
      const nextMidnight = nextStartOfDayInTimeZone(resolvedTimezone, current);
      const delay = Math.max(60_000, nextMidnight.getTime() - current.getTime() + 1_000);
      timer = window.setTimeout(() => {
        syncNow();
        scheduleRefresh();
      }, delay);
    };

    syncNow();
    scheduleRefresh();

    const handleVisibility = () => {
      if (!document.hidden) {
        syncNow();
      }
    };

    document.addEventListener("visibilitychange", handleVisibility);

    return () => {
      if (typeof timer !== "undefined") {
        window.clearTimeout(timer);
      }
      document.removeEventListener("visibilitychange", handleVisibility);
    };
  }, [resolvedTimezone]);

  React.useEffect(() => {
    if (!topic.reminderTime) {
      setReminderValue("none");
      return;
    }
    const preset = reminderOptions.find((option) => option.value === topic.reminderTime);
    if (!preset) {
      setReminderValue("custom");
      setCustomTime(topic.reminderTime);
      return;
    }
    setReminderValue(preset.value);
  }, [topic.reminderTime, topic.id]);

  const buildPayload = React.useCallback(
    (overrides: Partial<Omit<Topic, "id" | "events" | "forgetting">>) => ({
      title: overrides.title ?? topic.title,
      notes: overrides.notes ?? topic.notes ?? "",
      categoryId: overrides.categoryId ?? topic.categoryId,
      categoryLabel: overrides.categoryLabel ?? topic.categoryLabel,
      icon: overrides.icon ?? topic.icon,
      color: overrides.color ?? topic.color,
      reminderTime: overrides.reminderTime ?? topic.reminderTime,
      intervals: overrides.intervals ?? topic.intervals,
      autoAdjustPreference: overrides.autoAdjustPreference ?? topic.autoAdjustPreference ?? autoAdjustPreference,
      startedOn: overrides.startedOn ?? topic.startedOn ?? topic.startedAt ?? null,
      lastReviewedOn: overrides.lastReviewedOn ?? topic.lastReviewedOn ?? topic.lastReviewedAt ?? null
    }),
    [topic, autoAdjustPreference]
  );

  const endSavingState = (setter: React.Dispatch<React.SetStateAction<boolean>>) => {
    window.setTimeout(() => setter(false), 420);
  };

  const handleNotesBlur = () => {
    const trimmed = notesValue.trim();
    if (trimmed === (topic.notes ?? "")) return;
    setIsSavingNotes(true);
    updateTopic(topic.id, buildPayload({ notes: trimmed }));
    toast.success("Notes updated");
    endSavingState(setIsSavingNotes);
  };

  const handleReminderChange = (value: ReminderValue) => {
    setReminderValue(value);
    if (value === "none") {
      setIsSavingReminder(true);
      updateTopic(topic.id, buildPayload({ reminderTime: null }));
      toast("Reminders disabled", { description: `${topic.title} will no longer send reminders.` });
      endSavingState(setIsSavingReminder);
      return;
    }
    if (value !== "custom") {
      setIsSavingReminder(true);
      updateTopic(topic.id, buildPayload({ reminderTime: value }));
      toast.success("Reminder time updated");
      endSavingState(setIsSavingReminder);
    }
  };

  const handleCustomTimeCommit = () => {
    if (!customTime) return;
    setIsSavingReminder(true);
    updateTopic(topic.id, buildPayload({ reminderTime: customTime }));
    toast.success("Custom reminder saved");
    endSavingState(setIsSavingReminder);
  };

  const handleMarkReviewed = (adjustFuture?: boolean, source?: "revise-now") => {
    const nowIso = new Date().toISOString();
    const scheduledTime = new Date(topic.nextReviewDate).getTime();
    const nowTime = Date.now();
    const isEarly = nowTime < scheduledTime && !due;

    if (isEarly && typeof adjustFuture === "undefined") {
      if (autoAdjustPreference === "ask") {
        pendingReviewSource.current = source;
        setShowAdjustPrompt(true);
        return;
      }
      const shouldAdjust = autoAdjustPreference === "always";
      const success = markReviewed(topic.id, {
        reviewedAt: nowIso,
        adjustFuture: shouldAdjust,
        source,
        timeZone: resolvedTimezone
      });
      if (success) {
        toast.success(
          source === "revise-now" ? "Great job—logged today’s quick revision." : "Review recorded early"
        );
      } else if (source === "revise-now") {
        toast.error("Already used today. Try again after midnight.");
      }
      return;
    }

    const success = markReviewed(topic.id, {
      reviewedAt: nowIso,
      adjustFuture,
      source,
      timeZone: resolvedTimezone
    });

    if (!success) {
      if (source === "revise-now") {
        toast.error("Already used today. Try again after midnight.");
      }
      return;
    }

    if (source === "revise-now") {
      toast.success("Great job—logged today’s quick revision.");
    } else if (isEarly) {
      toast.success("Review recorded early");
    } else {
      toast.success("Great job! Schedule updated.");
    }
  };

  const handleReviseNow = () => {
    if (hasUsedReviseToday) {
      trackReviseNowBlocked();
      toast.error("Already used today. Try again after midnight.");
      return;
    }

    try {
      handleMarkReviewed(undefined, "revise-now");
    } catch (error) {
      console.error(error);
      toast.error("Could not record that revision. Please try again once you're back online.");
    }
  };

  const dismissAdjustPrompt = () => {
    pendingReviewSource.current = undefined;
    setShowAdjustPrompt(false);
  };

  const handleDelete = () => {
    setShowDeleteConfirm(true);
  };

  const handleSkipToday = () => {
    setShowSkipConfirm(true);
  };

  const confirmDelete = () => {
    deleteTopic(topic.id);
    toast("Topic removed", { description: `${topic.title} has been archived.` });
    setShowDeleteConfirm(false);
  };

  const confirmSkip = () => {
    skipTopic(topic.id);
    toast("Skip noted", {
      description:
        "Skipped today. Your upcoming sessions have been adjusted — but don’t worry, we’ll keep you on track before your exam."
    });
    setShowSkipConfirm(false);
  };

  const currentStatus = due ? "due" : reviewedToday ? "completed" : "upcoming";

  const statusStyles: Record<"due" | "upcoming" | "completed", {
    label: string;
    helper: string;
    className: string;
    icon: React.ReactNode;
  }> = {
    due: {
      label: "Due now",
      helper: `${formatRelativeToNow(topic.nextReviewDate)} • ${formatDateWithWeekday(topic.nextReviewDate)}`,
      className:
        "border border-rose-400/20 bg-rose-500/15 text-rose-100 shadow-[0_1px_10px_rgba(244,63,94,0.15)]",
      icon: <Flame className="h-4 w-4" />
    },
    upcoming: {
      label: "Upcoming",
      helper: `${formatRelativeToNow(topic.nextReviewDate)} • ${formatDateWithWeekday(topic.nextReviewDate)}`,
      className:
        "border border-sky-400/20 bg-sky-500/15 text-sky-100 shadow-[0_1px_10px_rgba(14,165,233,0.12)]",
      icon: <CalendarClock className="h-4 w-4" />
    },
    completed: {
      label: "Completed",
      helper: `Reviewed today • Next ${formatDateWithWeekday(topic.nextReviewDate)}`,
      className:
        "border border-emerald-400/20 bg-emerald-500/15 text-emerald-100 shadow-[0_1px_10px_rgba(16,185,129,0.12)]",
      icon: <CheckCircle2 className="h-4 w-4" />
    }
  };

  const currentInterval =
    topic.intervals[Math.min(topic.intervalIndex, topic.intervals.length - 1)] ?? topic.intervals.at(-1) ?? 1;

  const handlePreferenceChange = (value: AutoAdjustPreference) => {
    setAutoAdjustPreference(topic.id, value);
    updateTopic(topic.id, buildPayload({ autoAdjustPreference: value }));
    toast.success("Auto-adjust preference saved");
  };

  const ReminderStatus = () => (
    <div className="flex flex-col gap-1 rounded-2xl border border-white/10 bg-slate-900/50 p-3">
      <div className="flex items-center justify-between text-xs text-zinc-400">
        <span className="inline-flex items-center gap-1 text-zinc-300">
          <Clock8 className="h-3.5 w-3.5" /> Interval
        </span>
        <span className="text-zinc-100">
          {currentInterval} day{currentInterval === 1 ? "" : "s"}
        </span>
      </div>
      <div className="h-2 rounded-full bg-slate-800">
        <motion.div
          layout
          className="h-full rounded-full bg-accent"
          style={{ width: `${Math.min(progress, 100)}%` }}
        />
      </div>
      <div className="flex items-center justify-between text-xs text-zinc-400">
        <span>
          <span className="font-medium text-zinc-200">{clampedIndex + 1}</span> of {totalIntervals} steps
        </span>
        {reviewedToday ? (
          <span className="inline-flex items-center gap-1 text-emerald-300">
            <CheckCircle2 className="h-3.5 w-3.5" /> Completed today
          </span>
        ) : (
          <span className="inline-flex items-center gap-1 text-sky-300">
            <Sparkles className="h-3.5 w-3.5" /> Keep the momentum
          </span>
        )}
      </div>
    </div>
  );

  return (
    <>
      <motion.article
        layout
        transition={{ type: "spring", stiffness: 260, damping: 26 }}
        className="group relative flex h-full flex-col justify-between rounded-3xl border border-white/5 bg-slate-900/40 p-6 shadow-lg shadow-slate-900/30 backdrop-blur-xl"
      >
        <div className="space-y-4">
          <div className="flex items-start justify-between gap-3">
            <div className="flex items-start gap-3">
              <span
                className="flex h-12 w-12 items-center justify-center rounded-2xl shadow-inner"
                style={{ backgroundColor: `${topic.color}1f` }}
              >
                <IconPreview name={topic.icon} className="h-5 w-5" />
              </span>
              <div className="space-y-1.5">
                <h3 className="text-lg font-semibold text-white">{topic.title}</h3>
                {topic.categoryLabel ? (
                  <span className="inline-flex items-center gap-2 rounded-full bg-white/10 px-3 py-1 text-xs font-medium text-zinc-100">
                    <span className="h-2 w-2 rounded-full" style={{ backgroundColor: topic.color }} />
                    {topic.categoryLabel}
                  </span>
                ) : null}
                {examDateLabel ? (
                  <span className="inline-flex items-center gap-2 rounded-full bg-amber-500/15 px-3 py-1 text-[11px] font-semibold uppercase tracking-wide text-amber-100">
                    <CalendarClock className="h-3.5 w-3.5" /> Exam {examDateLabel}
                  </span>
                ) : null}
              </div>
            </div>
            <div className="flex flex-col items-end gap-2 text-right">
              <span
                className={cn(
                  "inline-flex items-center gap-2 rounded-full px-3 py-1 text-xs font-semibold",
                  statusStyles[currentStatus].className
                )}
              >
                {statusStyles[currentStatus].icon}
                {statusStyles[currentStatus].label}
              </span>
              <p className="text-[11px] font-medium uppercase tracking-wide text-zinc-400">Next review</p>
              <p className="text-sm font-semibold text-white/90">
                {formatDateWithWeekday(topic.nextReviewDate)}
              </p>
              <p className="text-xs text-zinc-400">{statusStyles[currentStatus].helper}</p>
            </div>
          </div>

          <ReminderStatus />

          <div className="grid gap-3 rounded-2xl border border-white/10 bg-white/5 p-3">
            <label className="flex items-center justify-between text-xs font-medium uppercase tracking-wide text-zinc-400">
              <span className="inline-flex items-center gap-1 text-zinc-300">
                <Bell className="h-3.5 w-3.5" /> Reminder
              </span>
              {isSavingReminder ? <span className="text-[10px] text-zinc-500">Saving…</span> : null}
            </label>
            <Select value={reminderValue} onValueChange={handleReminderChange}>
              <SelectTrigger className="h-10 rounded-xl border-white/10 bg-slate-900/60 text-sm">
                <SelectValue placeholder="Choose reminder" />
              </SelectTrigger>
              <SelectContent className="rounded-2xl backdrop-blur">
                {reminderOptions.map((option) => (
                  <SelectItem key={option.value} value={option.value}>
                    {option.label}
                  </SelectItem>
                ))}
                <SelectItem value="custom">Custom…</SelectItem>
                <SelectItem value="none">No reminder</SelectItem>
              </SelectContent>
            </Select>
            <AnimatePresence initial={false}>
              {reminderValue === "custom" ? (
                <motion.div
                  key="custom-time"
                  initial={{ height: 0, opacity: 0 }}
                  animate={{ height: "auto", opacity: 1 }}
                  exit={{ height: 0, opacity: 0 }}
                  className="flex items-center gap-3"
                >
                  <Input
                    type="time"
                    value={customTime}
                    onChange={(event) => setCustomTime(event.target.value)}
                    onBlur={handleCustomTimeCommit}
                    className="h-10 w-32 rounded-xl border-white/10 bg-slate-900/60 text-sm"
                  />
                  <Button type="button" size="sm" variant="outline" onClick={handleCustomTimeCommit}>
                    Save time
                  </Button>
                </motion.div>
              ) : null}
            </AnimatePresence>
            <p className="text-xs text-zinc-400">{formatTime(topic.reminderTime)}</p>
          </div>

          <div className="space-y-2">
            <label className="flex items-center justify-between text-xs font-medium uppercase tracking-wide text-zinc-400">
              <span className="inline-flex items-center gap-1 text-zinc-300">
                <PenLine className="h-3.5 w-3.5" /> Notes
              </span>
              {isSavingNotes ? <span className="text-[10px] text-zinc-500">Saving…</span> : null}
            </label>
            <Textarea
              value={notesValue}
              onChange={(event) => setNotesValue(event.target.value)}
              onBlur={handleNotesBlur}
              placeholder="Add a quick note or mnemonic to help you remember!"
              rows={4}
              className="min-h-[120px] rounded-2xl border-white/10 bg-slate-900/60 text-sm"
            />
          </div>

          <div className="space-y-2">
            <label className="flex items-center gap-2 text-xs font-medium uppercase tracking-wide text-zinc-400">
              <RefreshCw className="h-3.5 w-3.5" /> Schedule adjustments
            </label>
            <Select
              value={autoAdjustPreference}
              onValueChange={(value: AutoAdjustPreference) => handlePreferenceChange(value)}
            >
              <SelectTrigger className="h-10 rounded-xl border-white/10 bg-slate-900/60 text-sm text-left">
                <SelectValue placeholder="Choose behaviour" />
              </SelectTrigger>
              <SelectContent className="rounded-2xl backdrop-blur">
                {Object.entries(autoAdjustLabels).map(([value, label]) => (
                  <SelectItem key={value} value={value}>
                    {label}
                  </SelectItem>
                ))}
              </SelectContent>
            </Select>
            <p className="text-xs text-zinc-400">
              Tweak how upcoming reviews adapt when you study early.
            </p>
          </div>
        </div>

        <div className="mt-6 flex flex-col gap-3 sm:flex-row sm:items-center sm:justify-between">
          <div className="flex flex-1 flex-wrap gap-2 sm:gap-3">
            <Button
              type="button"
              className={cn(
                "flex-1 min-w-[180px] gap-2 rounded-2xl bg-gradient-to-r from-accent to-accent/80 text-sm font-semibold",
                !due && hasUsedReviseToday ? "cursor-not-allowed opacity-60" : ""
              )}
              onClick={() => (due ? handleMarkReviewed() : handleReviseNow())}
              aria-disabled={!due && hasUsedReviseToday}
            >
              <CheckCircle2 className="h-4 w-4" />
              {due ? "Mark review complete" : "Revise now"}
            </Button>
            <Button
              type="button"
              variant="outline"
              className="min-w-[150px] gap-2 rounded-2xl border-amber-400/40 text-amber-100 hover:bg-amber-500/10"
              onClick={handleSkipToday}
            >
              <SkipForward className="h-4 w-4" /> Skip today
            </Button>
          </div>
          {!due && hasUsedReviseToday ? (
            <div className="space-y-1 text-right text-xs sm:text-left">
              <p className="font-medium text-emerald-300">Great job—logged today’s quick revision.</p>
              {nextAvailabilityLabel ? (
                <p className="text-zinc-400">
                  You already revised this topic today. Available again at {nextAvailabilityLabel}.
                </p>
              ) : null}
            </div>
          ) : null}
          <div className="flex items-center gap-2">
            <Button
              type="button"
              variant="ghost"
              size="icon"
              className="rounded-xl text-zinc-300 hover:text-white"
              onClick={onEdit}
              aria-label="Edit topic"
            >
              <PenLine className="h-4 w-4" />
            </Button>
            <Button
              type="button"
              variant="ghost"
              size="icon"
              className="rounded-xl text-zinc-300 hover:text-rose-200"
              onClick={handleDelete}
              aria-label="Remove topic"
            >
              <Trash2 className="h-4 w-4" />
            </Button>
          </div>
        </div>
      </motion.article>

      <ConfirmationDialog
        open={showDeleteConfirm}
        onClose={() => setShowDeleteConfirm(false)}
        title="Remove topic"
        description="This topic will be removed from your plan. You can add it back later if needed."
        confirmLabel="Remove topic"
        confirmTone="danger"
        onConfirm={confirmDelete}
        icon={<Trash2 className="h-5 w-5" />}
      />

      <ConfirmationDialog
        open={showSkipConfirm}
        onClose={() => setShowSkipConfirm(false)}
        title="Skip today?"
        description="Skip today? We’ll adjust your upcoming reviews to keep you on track without exceeding your exam date."
        warning="⚠ Skipping today may cause too many reviews to pile up later."
        confirmLabel="Skip today"
        confirmTone="warning"
        onConfirm={confirmSkip}
        icon={<AlertTriangle className="h-5 w-5" />}
      />

      <ConfirmationDialog
        open={showAdjustPrompt}
<<<<<<< HEAD
        onClose={dismissAdjustPrompt}
=======
        onClose={() => setShowAdjustPrompt(false)}
>>>>>>> 58cbd9ec
        title="You studied this earlier than planned"
        description="Adjust future intervals to reflect your progress?"
        confirmLabel="Adjust schedule"
        cancelLabel="Keep original plan"
        onConfirm={() => {
          const source = pendingReviewSource.current;
          dismissAdjustPrompt();
          handleMarkReviewed(true, source);
        }}
        onCancel={() => {
          const source = pendingReviewSource.current;
          dismissAdjustPrompt();
          handleMarkReviewed(false, source);
        }}
        icon={<RefreshCw className="h-5 w-5" />}
        extraActions={[
          autoAdjustPreference !== "always"
            ? {
                label: "Always adjust automatically",
                action: () => {
                  const source = pendingReviewSource.current;
                  handlePreferenceChange("always");
                  dismissAdjustPrompt();
                  handleMarkReviewed(true, source);
                }
              }
            : null,
          autoAdjustPreference !== "never"
            ? {
                label: "Never adjust automatically",
                action: () => {
                  const source = pendingReviewSource.current;
                  handlePreferenceChange("never");
                  dismissAdjustPrompt();
                  handleMarkReviewed(false, source);
                }
              }
            : null
        ].filter(Boolean) as { label: string; action: () => void }[]}
      />
    </>
  );
};

interface ConfirmationDialogProps {
  open: boolean;
  title: string;
  description: string;
  confirmLabel: string;
  confirmTone?: "default" | "danger" | "warning";
  cancelLabel?: string;
  warning?: string;
  icon?: React.ReactNode;
  onConfirm: () => void;
  onClose: () => void;
  onCancel?: () => void;
  extraActions?: { label: string; action: () => void }[];
}

const ConfirmationDialog: React.FC<ConfirmationDialogProps> = ({
  open,
  title,
  description,
  warning,
  confirmLabel,
  confirmTone = "default",
  cancelLabel = "Cancel",
  icon,
  onConfirm,
  onClose,
  onCancel,
  extraActions
}) => {
  return (
    <AnimatePresence>
      {open ? (
        <motion.div
          className="fixed inset-0 z-50 flex items-center justify-center bg-slate-950/70 backdrop-blur"
          initial={{ opacity: 0 }}
          animate={{ opacity: 1 }}
          exit={{ opacity: 0 }}
        >
          <motion.div
            initial={{ scale: 0.9, opacity: 0 }}
            animate={{ scale: 1, opacity: 1 }}
            exit={{ scale: 0.9, opacity: 0 }}
            transition={{ type: "spring", stiffness: 260, damping: 26 }}
            className="w-full max-w-md rounded-3xl border border-white/10 bg-slate-900/90 p-6 shadow-2xl"
          >
            <div className="flex items-start gap-3">
              {icon ? <span className="mt-1 rounded-2xl bg-white/10 p-2 text-accent">{icon}</span> : null}
              <div className="space-y-2">
                <h2 className="text-lg font-semibold text-white">{title}</h2>
                <p className="text-sm text-zinc-300">{description}</p>
                {warning ? <p className="text-xs font-semibold text-amber-200">{warning}</p> : null}
              </div>
            </div>
            {extraActions && extraActions.length > 0 ? (
              <div className="mt-4 space-y-2 rounded-2xl border border-white/10 bg-white/5 p-3 text-xs text-zinc-300">
                <p className="font-semibold text-white">Quick preferences</p>
                {extraActions.map((action) => (
                  <button
                    key={action.label}
                    type="button"
                    onClick={action.action}
                    className="w-full rounded-xl border border-white/10 px-3 py-2 text-left transition hover:border-accent/40 hover:text-accent"
                  >
                    {action.label}
                  </button>
                ))}
              </div>
            ) : null}
            <div className="mt-6 flex items-center justify-end gap-3">
              <Button type="button" variant="ghost" onClick={() => (onCancel ? onCancel() : onClose())}>
                {cancelLabel}
              </Button>
              <Button
                type="button"
                onClick={onConfirm}
                className={cn(
                  "min-w-[140px] rounded-2xl",
                  confirmTone === "danger"
                    ? "bg-rose-500/80 hover:bg-rose-500 text-white"
                    : confirmTone === "warning"
                    ? "bg-amber-500/80 hover:bg-amber-500 text-slate-900"
                    : ""
                )}
              >
                {confirmLabel}
              </Button>
            </div>
          </motion.div>
        </motion.div>
      ) : null}
    </AnimatePresence>
  );
};
<|MERGE_RESOLUTION|>--- conflicted
+++ resolved
@@ -14,10 +14,7 @@
   SelectValue
 } from "@/components/ui/select";
 import { useTopicStore } from "@/stores/topics";
-<<<<<<< HEAD
 import { useProfileStore } from "@/stores/profile";
-=======
->>>>>>> 58cbd9ec
 import { AutoAdjustPreference, Subject, Topic } from "@/types/topic";
 import {
   formatDateWithWeekday,
@@ -64,20 +61,14 @@
 };
 
 export const TopicCard: React.FC<TopicCardProps> = ({ topic, onEdit }) => {
-<<<<<<< HEAD
   const { markReviewed, deleteTopic, updateTopic, skipTopic, setAutoAdjustPreference, subjects, trackReviseNowBlocked } =
     useTopicStore(
-=======
-  const { markReviewed, deleteTopic, updateTopic, skipTopic, setAutoAdjustPreference, subjects } = useTopicStore(
-
->>>>>>> 58cbd9ec
     (state) => ({
       markReviewed: state.markReviewed,
       deleteTopic: state.deleteTopic,
       updateTopic: state.updateTopic,
       skipTopic: state.skipTopic,
       setAutoAdjustPreference: state.setAutoAdjustPreference,
-<<<<<<< HEAD
       subjects: state.subjects,
       trackReviseNowBlocked: state.trackReviseNowBlocked
     })
@@ -86,12 +77,6 @@
   const timezone = useProfileStore((state) => state.profile.timezone);
   const resolvedTimezone = timezone || "Asia/Colombo";
 
-=======
-      subjects: state.subjects
-    })
-  );
-
->>>>>>> 58cbd9ec
   const subject: Subject | null = React.useMemo(
     () => subjects.find((item) => item.id === topic.subjectId) ?? null,
     [subjects, topic.subjectId]
@@ -647,11 +632,7 @@
 
       <ConfirmationDialog
         open={showAdjustPrompt}
-<<<<<<< HEAD
         onClose={dismissAdjustPrompt}
-=======
-        onClose={() => setShowAdjustPrompt(false)}
->>>>>>> 58cbd9ec
         title="You studied this earlier than planned"
         description="Adjust future intervals to reflect your progress?"
         confirmLabel="Adjust schedule"
@@ -788,4 +769,4 @@
       ) : null}
     </AnimatePresence>
   );
-};
+};