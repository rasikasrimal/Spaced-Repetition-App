--- conflicted
+++ resolved
@@ -14,10 +14,6 @@
   SelectValue
 } from "@/components/ui/select";
 import { useTopicStore } from "@/stores/topics";
-<<<<<<< HEAD
-import { useProfileStore } from "@/stores/profile";
-=======
->>>>>>> 3302e4be
 import { AutoAdjustPreference, Subject, Topic } from "@/types/topic";
 import {
   formatDateWithWeekday,
@@ -64,33 +60,18 @@
 };
 
 export const TopicCard: React.FC<TopicCardProps> = ({ topic, onEdit }) => {
-<<<<<<< HEAD
-  const { markReviewed, deleteTopic, updateTopic, skipTopic, setAutoAdjustPreference, subjects, trackReviseNowBlocked } =
-    useTopicStore(
-=======
   const { markReviewed, deleteTopic, updateTopic, skipTopic, setAutoAdjustPreference, subjects } = useTopicStore(
->>>>>>> 3302e4be
+
     (state) => ({
       markReviewed: state.markReviewed,
       deleteTopic: state.deleteTopic,
       updateTopic: state.updateTopic,
       skipTopic: state.skipTopic,
       setAutoAdjustPreference: state.setAutoAdjustPreference,
-<<<<<<< HEAD
-      subjects: state.subjects,
-      trackReviseNowBlocked: state.trackReviseNowBlocked
-    })
-  );
-
-  const timezone = useProfileStore((state) => state.profile.timezone);
-  const resolvedTimezone = timezone || "Asia/Colombo";
-
-=======
       subjects: state.subjects
     })
   );
 
->>>>>>> 3302e4be
   const subject: Subject | null = React.useMemo(
     () => subjects.find((item) => item.id === topic.subjectId) ?? null,
     [subjects, topic.subjectId]
@@ -646,11 +627,7 @@
 
       <ConfirmationDialog
         open={showAdjustPrompt}
-<<<<<<< HEAD
-        onClose={dismissAdjustPrompt}
-=======
         onClose={() => setShowAdjustPrompt(false)}
->>>>>>> 3302e4be
         title="You studied this earlier than planned"
         description="Adjust future intervals to reflect your progress?"
         confirmLabel="Adjust schedule"
