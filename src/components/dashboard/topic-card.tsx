﻿"use client";

import * as React from "react";
import { motion, AnimatePresence } from "framer-motion";
import { IconPreview } from "@/components/icon-preview";
import { Button } from "@/components/ui/button";
import { QuickRevisionDialog } from "@/components/dashboard/quick-revision-dialog";
import { Textarea } from "@/components/ui/textarea";
import { Input } from "@/components/ui/input";
import {
  Select,
  SelectContent,
  SelectItem,
  SelectTrigger,
  SelectValue
} from "@/components/ui/select";
import { useTopicStore } from "@/stores/topics";
import { useProfileStore } from "@/stores/profile";
import { AutoAdjustPreference, Subject, Topic } from "@/types/topic";
import {
  formatDateWithWeekday,
  formatFullDate,
  formatRelativeToNow,
  formatInTimeZone,
  formatTime,
  getDayKeyInTimeZone,
  isDueToday,
  isToday,
  nextStartOfDayInTimeZone,
  nowInTimeZone
} from "@/lib/date";
import { cn } from "@/lib/utils";
import { REMINDER_TIME_OPTIONS } from "@/lib/constants";
import {
  AlertTriangle,
  Bell,
  CalendarClock,
  CheckCircle2,
  Clock8,
  Flame,
  PenLine,
  RefreshCw,
  SkipForward,
  Sparkles,
  Trash2
} from "lucide-react";
import { toast } from "sonner";

interface TopicCardProps {
  topic: Topic;
  onEdit: () => void;
}

type ReminderValue = string | "custom" | "none";

const reminderOptions = REMINDER_TIME_OPTIONS.filter((option) => option.value !== "custom");

const autoAdjustLabels: Record<AutoAdjustPreference, string> = {
  always: "Always adjust automatically",
  never: "Never adjust automatically",
  ask: "Ask every time"
};

export const TopicCard: React.FC<TopicCardProps> = ({ topic, onEdit }) => {
  const { markReviewed, deleteTopic, updateTopic, skipTopic, setAutoAdjustPreference, subjects, trackReviseNowBlocked } =
    useTopicStore(
    (state) => ({
      markReviewed: state.markReviewed,
      deleteTopic: state.deleteTopic,
      updateTopic: state.updateTopic,
      skipTopic: state.skipTopic,
      setAutoAdjustPreference: state.setAutoAdjustPreference,
      subjects: state.subjects,
      trackReviseNowBlocked: state.trackReviseNowBlocked
    })
  );

  const timezone = useProfileStore((state) => state.profile.timezone);
  const resolvedTimezone = timezone || "Asia/Colombo";

  const subject: Subject | null = React.useMemo(
    () => subjects.find((item) => item.id === topic.subjectId) ?? null,
    [subjects, topic.subjectId]
  );

  const [notesValue, setNotesValue] = React.useState(topic.notes ?? "");
  const [reminderValue, setReminderValue] = React.useState<ReminderValue>(() => {
    if (!topic.reminderTime) return "none";
    const preset = reminderOptions.find((option) => option.value === topic.reminderTime);
    return preset ? preset.value : "custom";
  });
  const [customTime, setCustomTime] = React.useState(topic.reminderTime ?? "09:00");
  const [isSavingNotes, setIsSavingNotes] = React.useState(false);
  const [isSavingReminder, setIsSavingReminder] = React.useState(false);
  const [showDeleteConfirm, setShowDeleteConfirm] = React.useState(false);
  const [showSkipConfirm, setShowSkipConfirm] = React.useState(false);
  const [showAdjustPrompt, setShowAdjustPrompt] = React.useState(false);
  const [showQuickRevision, setShowQuickRevision] = React.useState(false);
  const revisionTriggerRef = React.useRef<HTMLButtonElement | null>(null);
  const [isLoggingRevision, setIsLoggingRevision] = React.useState(false);

  const due = isDueToday(topic.nextReviewDate);
  const reviewedToday = topic.lastReviewedAt ? isToday(topic.lastReviewedAt) : false;
  const totalIntervals = Math.max(topic.intervals.length, 1);
  const clampedIndex = Math.min(topic.intervalIndex, totalIntervals - 1);
  const progress = Math.round(((clampedIndex + (reviewedToday ? 1 : 0)) / totalIntervals) * 100);
  const examDateLabel = subject?.examDate ? formatFullDate(subject.examDate) : null;
  const autoAdjustPreference = topic.autoAdjustPreference ?? "ask";
  const [zonedNow, setZonedNow] = React.useState(() => nowInTimeZone(resolvedTimezone));
  const pendingReviewSource = React.useRef<"revise-now" | undefined>();

  const todayKey = React.useMemo(
    () => getDayKeyInTimeZone(zonedNow, resolvedTimezone),
    [zonedNow, resolvedTimezone]
  );
  const lastReviseKey = React.useMemo(
    () =>
      topic.reviseNowLastUsedAt
        ? getDayKeyInTimeZone(topic.reviseNowLastUsedAt, resolvedTimezone)
        : null,
    [topic.reviseNowLastUsedAt, resolvedTimezone]
  );
  const hasUsedReviseToday = !due && lastReviseKey === todayKey;
  const nextAvailability = React.useMemo(
    () => (hasUsedReviseToday ? nextStartOfDayInTimeZone(resolvedTimezone, zonedNow) : null),
    [hasUsedReviseToday, resolvedTimezone, zonedNow]
  );
  const nextAvailabilityDateLabel = React.useMemo(
    () =>
      nextAvailability
        ? formatInTimeZone(nextAvailability, resolvedTimezone, {
            weekday: "short",
            month: "short",
            day: "numeric"
          })
        : null,
    [nextAvailability, resolvedTimezone]
  );
  const nextAvailabilityMessage = nextAvailabilityDateLabel
    ? `You already revised this topic today. Available again after midnight on ${nextAvailabilityDateLabel}.`
    : "You already revised this topic today. Available again after midnight.";

  React.useEffect(() => {
    setNotesValue(topic.notes ?? "");
  }, [topic.notes, topic.id]);

  React.useEffect(() => {
    let timer: number | undefined;

    const syncNow = () => setZonedNow(nowInTimeZone(resolvedTimezone));
    const scheduleRefresh = () => {
      const current = nowInTimeZone(resolvedTimezone);
      const nextMidnight = nextStartOfDayInTimeZone(resolvedTimezone, current);
      const delay = Math.max(60_000, nextMidnight.getTime() - current.getTime() + 1_000);
      timer = window.setTimeout(() => {
        syncNow();
        scheduleRefresh();
      }, delay);
    };

    syncNow();
    scheduleRefresh();

    const handleVisibility = () => {
      if (!document.hidden) {
        syncNow();
      }
    };

    document.addEventListener("visibilitychange", handleVisibility);

    return () => {
      if (typeof timer !== "undefined") {
        window.clearTimeout(timer);
      }
      document.removeEventListener("visibilitychange", handleVisibility);
    };
  }, [resolvedTimezone]);

  React.useEffect(() => {
    if (!topic.reminderTime) {
      setReminderValue("none");
      return;
    }
    const preset = reminderOptions.find((option) => option.value === topic.reminderTime);
    if (!preset) {
      setReminderValue("custom");
      setCustomTime(topic.reminderTime);
      return;
    }
    setReminderValue(preset.value);
  }, [topic.reminderTime, topic.id]);

  const buildPayload = React.useCallback(
    (overrides: Partial<Omit<Topic, "id" | "events" | "forgetting">>) => ({
      title: overrides.title ?? topic.title,
      notes: overrides.notes ?? topic.notes ?? "",
      categoryId: overrides.categoryId ?? topic.categoryId,
      categoryLabel: overrides.categoryLabel ?? topic.categoryLabel,
      icon: overrides.icon ?? topic.icon,
      color: overrides.color ?? topic.color,
      reminderTime: overrides.reminderTime ?? topic.reminderTime,
      intervals: overrides.intervals ?? topic.intervals,
      autoAdjustPreference: overrides.autoAdjustPreference ?? topic.autoAdjustPreference ?? autoAdjustPreference,
      startedOn: overrides.startedOn ?? topic.startedOn ?? topic.startedAt ?? null,
      lastReviewedOn: overrides.lastReviewedOn ?? topic.lastReviewedOn ?? topic.lastReviewedAt ?? null
    }),
    [topic, autoAdjustPreference]
  );

  const endSavingState = (setter: React.Dispatch<React.SetStateAction<boolean>>) => {
    window.setTimeout(() => setter(false), 420);
  };

  const handleNotesBlur = () => {
    const trimmed = notesValue.trim();
    if (trimmed === (topic.notes ?? "")) return;
    setIsSavingNotes(true);
    updateTopic(topic.id, buildPayload({ notes: trimmed }));
    toast.success("Notes updated");
    endSavingState(setIsSavingNotes);
  };

  const handleReminderChange = (value: ReminderValue) => {
    setReminderValue(value);
    if (value === "none") {
      setIsSavingReminder(true);
      updateTopic(topic.id, buildPayload({ reminderTime: null }));
      toast("Reminders disabled", { description: `${topic.title} will no longer send reminders.` });
      endSavingState(setIsSavingReminder);
      return;
    }
    if (value !== "custom") {
      setIsSavingReminder(true);
      updateTopic(topic.id, buildPayload({ reminderTime: value }));
      toast.success("Reminder time updated");
      endSavingState(setIsSavingReminder);
    }
  };

  const handleCustomTimeCommit = () => {
    if (!customTime) return;
    setIsSavingReminder(true);
    updateTopic(topic.id, buildPayload({ reminderTime: customTime }));
    toast.success("Custom reminder saved");
    endSavingState(setIsSavingReminder);
  };

  const handleMarkReviewed = (adjustFuture?: boolean, source?: "revise-now"): boolean => {
    const nowIso = new Date().toISOString();
    const scheduledTime = new Date(topic.nextReviewDate).getTime();
    const nowTime = Date.now();
    const isEarly = nowTime < scheduledTime && !due;

    if (isEarly && typeof adjustFuture === "undefined") {
      if (autoAdjustPreference === "ask") {
        pendingReviewSource.current = source;
        setShowAdjustPrompt(true);
        return false;
      }
      const shouldAdjust = autoAdjustPreference === "always";
      const success = markReviewed(topic.id, {
        reviewedAt: nowIso,
        adjustFuture: shouldAdjust,
        source,
        timeZone: resolvedTimezone
      });
      if (success) {
        toast.success(source === "revise-now" ? "Logged today’s revision" : "Review recorded early");
        return true;
      } else if (source === "revise-now") {
        toast.error("Already used today. Try again after midnight.");
      }
      return false;
    }

    const success = markReviewed(topic.id, {
      reviewedAt: nowIso,
      adjustFuture,
      source,
      timeZone: resolvedTimezone
    });

    if (!success) {
      if (source === "revise-now") {
        toast.error("Already used today. Try again after midnight.");
      }
      return false;
    }

    if (source === "revise-now") {
      toast.success("Logged today’s revision");
    } else if (isEarly) {
      toast.success("Review recorded early");
    } else {
      toast.success("Great job! Schedule updated.");
    }

    return true;
  };

  const handleReviseNow = (event?: React.MouseEvent<HTMLButtonElement>) => {
    if (hasUsedReviseToday) {
      trackReviseNowBlocked();
      toast.error("Already used today. Try again after midnight.");
      return;
    }
    revisionTriggerRef.current = event?.currentTarget ?? null;
    setShowQuickRevision(true);
  };

  const handleConfirmQuickRevision = () => {
    setIsLoggingRevision(true);
    try {
      const success = handleMarkReviewed(false, "revise-now");
      if (success) {
        setShowQuickRevision(false);
      }
    } catch (error) {
      console.error(error);
      toast.error("Could not record that revision. Please try again once you're back online.");
    } finally {
      setIsLoggingRevision(false);
    }
  };

  const handleCloseQuickRevision = () => {
    setShowQuickRevision(false);
  };

  const dismissAdjustPrompt = () => {
    pendingReviewSource.current = undefined;
    setShowAdjustPrompt(false);
  };

  const handleDelete = () => {
    setShowDeleteConfirm(true);
  };

  const handleSkipToday = () => {
    setShowSkipConfirm(true);
  };

  const confirmDelete = () => {
    deleteTopic(topic.id);
    toast("Topic removed", { description: `${topic.title} has been archived.` });
    setShowDeleteConfirm(false);
  };

  const confirmSkip = () => {
    skipTopic(topic.id);
    toast("Skip noted", {
      description:
        "Skipped today. Your upcoming sessions have been adjusted — but don’t worry, we’ll keep you on track before your exam."
    });
    setShowSkipConfirm(false);
  };

  const currentStatus = due ? "due" : reviewedToday ? "completed" : "upcoming";

  const statusStyles: Record<"due" | "upcoming" | "completed", {
    label: string;
    helper: string;
    className: string;
    icon: React.ReactNode;
  }> = {
    due: {
      label: "Due now",
      helper: `${formatRelativeToNow(topic.nextReviewDate)} • ${formatDateWithWeekday(topic.nextReviewDate)}`,
      className:
        "border border-rose-400/20 bg-rose-500/15 text-rose-100 shadow-[0_1px_10px_rgba(244,63,94,0.15)]",
      icon: <Flame className="h-4 w-4" />
    },
    upcoming: {
      label: "Upcoming",
      helper: `${formatRelativeToNow(topic.nextReviewDate)} • ${formatDateWithWeekday(topic.nextReviewDate)}`,
      className:
        "border border-sky-400/20 bg-sky-500/15 text-sky-100 shadow-[0_1px_10px_rgba(14,165,233,0.12)]",
      icon: <CalendarClock className="h-4 w-4" />
    },
    completed: {
      label: "Completed",
      helper: `Reviewed today • Next ${formatDateWithWeekday(topic.nextReviewDate)}`,
      className:
        "border border-emerald-400/20 bg-emerald-500/15 text-emerald-100 shadow-[0_1px_10px_rgba(16,185,129,0.12)]",
      icon: <CheckCircle2 className="h-4 w-4" />
    }
  };

  const currentInterval =
    topic.intervals[Math.min(topic.intervalIndex, topic.intervals.length - 1)] ?? topic.intervals.at(-1) ?? 1;

  const handlePreferenceChange = (value: AutoAdjustPreference) => {
    setAutoAdjustPreference(topic.id, value);
    updateTopic(topic.id, buildPayload({ autoAdjustPreference: value }));
    toast.success("Auto-adjust preference saved");
  };

  const ReminderStatus = () => (
    <div className="flex flex-col gap-1 rounded-2xl border border-white/10 bg-slate-900/50 p-3">
      <div className="flex items-center justify-between text-xs text-zinc-400">
        <span className="inline-flex items-center gap-1 text-zinc-300">
          <Clock8 className="h-3.5 w-3.5" /> Interval
        </span>
        <span className="text-zinc-100">
          {currentInterval} day{currentInterval === 1 ? "" : "s"}
        </span>
      </div>
      <div className="h-2 rounded-full bg-slate-800">
        <motion.div
          layout
          className="h-full rounded-full bg-accent"
          style={{ width: `${Math.min(progress, 100)}%` }}
        />
      </div>
      <div className="flex items-center justify-between text-xs text-zinc-400">
        <span>
          <span className="font-medium text-zinc-200">{clampedIndex + 1}</span> of {totalIntervals} steps
        </span>
        {reviewedToday ? (
          <span className="inline-flex items-center gap-1 text-emerald-300">
            <CheckCircle2 className="h-3.5 w-3.5" /> Completed today
          </span>
        ) : (
          <span className="inline-flex items-center gap-1 text-sky-300">
            <Sparkles className="h-3.5 w-3.5" /> Keep the momentum
          </span>
        )}
      </div>
    </div>
  );

  return (
    <>
      <motion.article
        layout
        transition={{ type: "spring", stiffness: 260, damping: 26 }}
        className="group relative flex h-full flex-col justify-between rounded-3xl border border-white/5 bg-slate-900/40 p-6 shadow-lg shadow-slate-900/30 backdrop-blur-xl"
      >
        <div className="space-y-4">
          <div className="flex items-start justify-between gap-3">
            <div className="flex items-start gap-3">
              <span
                className="flex h-12 w-12 items-center justify-center rounded-2xl shadow-inner"
                style={{ backgroundColor: `${topic.color}1f` }}
              >
                <IconPreview name={topic.icon} className="h-5 w-5" />
              </span>
              <div className="space-y-1.5">
                <h3 className="text-lg font-semibold text-white">{topic.title}</h3>
                {topic.categoryLabel ? (
                  <span className="inline-flex items-center gap-2 rounded-full bg-white/10 px-3 py-1 text-xs font-medium text-zinc-100">
                    <span className="h-2 w-2 rounded-full" style={{ backgroundColor: topic.color }} />
                    {topic.categoryLabel}
                  </span>
                ) : null}
                {examDateLabel ? (
                  <span className="inline-flex items-center gap-2 rounded-full bg-amber-500/15 px-3 py-1 text-[11px] font-semibold uppercase tracking-wide text-amber-100">
                    <CalendarClock className="h-3.5 w-3.5" /> Exam {examDateLabel}
                  </span>
                ) : null}
              </div>
            </div>
            <div className="flex flex-col items-end gap-2 text-right">
              <span
                className={cn(
                  "inline-flex items-center gap-2 rounded-full px-3 py-1 text-xs font-semibold",
                  statusStyles[currentStatus].className
                )}
              >
                {statusStyles[currentStatus].icon}
                {statusStyles[currentStatus].label}
              </span>
              <p className="text-[11px] font-medium uppercase tracking-wide text-zinc-400">Next review</p>
              <p className="text-sm font-semibold text-white/90">
                {formatDateWithWeekday(topic.nextReviewDate)}
              </p>
              <p className="text-xs text-zinc-400">{statusStyles[currentStatus].helper}</p>
            </div>
          </div>

          <ReminderStatus />

          <div className="grid gap-3 rounded-2xl border border-white/10 bg-white/5 p-3">
            <label className="flex items-center justify-between text-xs font-medium uppercase tracking-wide text-zinc-400">
              <span className="inline-flex items-center gap-1 text-zinc-300">
                <Bell className="h-3.5 w-3.5" /> Reminder
              </span>
              {isSavingReminder ? <span className="text-[10px] text-zinc-500">Saving…</span> : null}
            </label>
            <Select value={reminderValue} onValueChange={handleReminderChange}>
              <SelectTrigger className="h-10 rounded-xl border-white/10 bg-slate-900/60 text-sm">
                <SelectValue placeholder="Choose reminder" />
              </SelectTrigger>
              <SelectContent className="rounded-2xl backdrop-blur">
                {reminderOptions.map((option) => (
                  <SelectItem key={option.value} value={option.value}>
                    {option.label}
                  </SelectItem>
                ))}
                <SelectItem value="custom">Custom…</SelectItem>
                <SelectItem value="none">No reminder</SelectItem>
              </SelectContent>
            </Select>
            <AnimatePresence initial={false}>
              {reminderValue === "custom" ? (
                <motion.div
                  key="custom-time"
                  initial={{ height: 0, opacity: 0 }}
                  animate={{ height: "auto", opacity: 1 }}
                  exit={{ height: 0, opacity: 0 }}
                  className="flex items-center gap-3"
                >
                  <Input
                    type="time"
                    value={customTime}
                    onChange={(event) => setCustomTime(event.target.value)}
                    onBlur={handleCustomTimeCommit}
                    className="h-10 w-32 rounded-xl border-white/10 bg-slate-900/60 text-sm"
                  />
                  <Button type="button" size="sm" variant="outline" onClick={handleCustomTimeCommit}>
                    Save time
                  </Button>
                </motion.div>
              ) : null}
            </AnimatePresence>
            <p className="text-xs text-zinc-400">{formatTime(topic.reminderTime)}</p>
          </div>

          <div className="space-y-2">
            <label className="flex items-center justify-between text-xs font-medium uppercase tracking-wide text-zinc-400">
              <span className="inline-flex items-center gap-1 text-zinc-300">
                <PenLine className="h-3.5 w-3.5" /> Notes
              </span>
              {isSavingNotes ? <span className="text-[10px] text-zinc-500">Saving…</span> : null}
            </label>
            <Textarea
              value={notesValue}
              onChange={(event) => setNotesValue(event.target.value)}
              onBlur={handleNotesBlur}
              placeholder="Add a quick note or mnemonic to help you remember!"
              rows={4}
              className="min-h-[120px] rounded-2xl border-white/10 bg-slate-900/60 text-sm"
            />
          </div>

          <div className="space-y-2">
            <label className="flex items-center gap-2 text-xs font-medium uppercase tracking-wide text-zinc-400">
              <RefreshCw className="h-3.5 w-3.5" /> Schedule adjustments
            </label>
            <Select
              value={autoAdjustPreference}
              onValueChange={(value: AutoAdjustPreference) => handlePreferenceChange(value)}
            >
              <SelectTrigger className="h-10 rounded-xl border-white/10 bg-slate-900/60 text-sm text-left">
                <SelectValue placeholder="Choose behaviour" />
              </SelectTrigger>
              <SelectContent className="rounded-2xl backdrop-blur">
                {Object.entries(autoAdjustLabels).map(([value, label]) => (
                  <SelectItem key={value} value={value}>
                    {label}
                  </SelectItem>
                ))}
              </SelectContent>
            </Select>
            <p className="text-xs text-zinc-400">
              Tweak how upcoming reviews adapt when you study early.
            </p>
          </div>
        </div>

        <div className="mt-6 flex flex-col gap-3 sm:flex-row sm:items-center sm:justify-between">
          <div className="flex flex-1 flex-wrap gap-2 sm:gap-3">
            <Button
              type="button"
              className={cn(
                "flex-1 min-w-[180px] gap-2 rounded-2xl bg-gradient-to-r from-accent to-accent/80 text-sm font-semibold",
                !due && hasUsedReviseToday ? "cursor-not-allowed opacity-60" : ""
              )}
              onClick={(event) => (due ? handleMarkReviewed() : handleReviseNow(event))}
              aria-disabled={!due && hasUsedReviseToday}
            >
              <CheckCircle2 className="h-4 w-4" />
              {due ? "Mark review complete" : "Revise now"}
            </Button>
            <Button
              type="button"
              variant="outline"
              className="min-w-[150px] gap-2 rounded-2xl border-amber-400/40 text-amber-100 hover:bg-amber-500/10"
              onClick={handleSkipToday}
            >
              <SkipForward className="h-4 w-4" /> Skip today
            </Button>
          </div>
          {!due && hasUsedReviseToday ? (
            <div className="space-y-1 text-right text-xs sm:text-left">
              <p className="font-medium text-emerald-300">Logged today’s revision.</p>
<<<<<<< HEAD
              <p className="text-zinc-400">{nextAvailabilityMessage}</p>
=======
              {nextAvailabilityLabel ? (
                <p className="text-zinc-400">
                  You already revised this topic today. Available again at {nextAvailabilityLabel}.
                </p>
              ) : null}
>>>>>>> dc1653b8
            </div>
          ) : null}
          <div className="flex items-center gap-2">
            <Button
              type="button"
              variant="ghost"
              size="icon"
              className="rounded-xl text-zinc-300 hover:text-white"
              onClick={onEdit}
              aria-label="Edit topic"
            >
              <PenLine className="h-4 w-4" />
            </Button>
            <Button
              type="button"
              variant="ghost"
              size="icon"
              className="rounded-xl text-zinc-300 hover:text-rose-200"
              onClick={handleDelete}
              aria-label="Remove topic"
            >
              <Trash2 className="h-4 w-4" />
            </Button>
          </div>
        </div>
      </motion.article>

      <ConfirmationDialog
        open={showDeleteConfirm}
        onClose={() => setShowDeleteConfirm(false)}
        title="Remove topic"
        description="This topic will be removed from your plan. You can add it back later if needed."
        confirmLabel="Remove topic"
        confirmTone="danger"
        onConfirm={confirmDelete}
        icon={<Trash2 className="h-5 w-5" />}
      />

      <QuickRevisionDialog
        open={showQuickRevision}
        onConfirm={handleConfirmQuickRevision}
        onClose={handleCloseQuickRevision}
        topicTitle={topic.title}
        isConfirming={isLoggingRevision}
        returnFocusRef={revisionTriggerRef}
      />

      <ConfirmationDialog
        open={showSkipConfirm}
        onClose={() => setShowSkipConfirm(false)}
        title="Skip today?"
        description="Skip today? We’ll adjust your upcoming reviews to keep you on track without exceeding your exam date."
        warning="⚠ Skipping today may cause too many reviews to pile up later."
        confirmLabel="Skip today"
        confirmTone="warning"
        onConfirm={confirmSkip}
        icon={<AlertTriangle className="h-5 w-5" />}
      />

      <ConfirmationDialog
        open={showAdjustPrompt}
        onClose={dismissAdjustPrompt}
        title="You studied this earlier than planned"
        description="Adjust future intervals to reflect your progress?"
        confirmLabel="Adjust schedule"
        cancelLabel="Keep original plan"
        onConfirm={() => {
          const source = pendingReviewSource.current;
          dismissAdjustPrompt();
          handleMarkReviewed(true, source);
        }}
        onCancel={() => {
          const source = pendingReviewSource.current;
          dismissAdjustPrompt();
          handleMarkReviewed(false, source);
        }}
        icon={<RefreshCw className="h-5 w-5" />}
        extraActions={[
          autoAdjustPreference !== "always"
            ? {
                label: "Always adjust automatically",
                action: () => {
                  const source = pendingReviewSource.current;
                  handlePreferenceChange("always");
                  dismissAdjustPrompt();
                  handleMarkReviewed(true, source);
                }
              }
            : null,
          autoAdjustPreference !== "never"
            ? {
                label: "Never adjust automatically",
                action: () => {
                  const source = pendingReviewSource.current;
                  handlePreferenceChange("never");
                  dismissAdjustPrompt();
                  handleMarkReviewed(false, source);
                }
              }
            : null
        ].filter(Boolean) as { label: string; action: () => void }[]}
      />
    </>
  );
};

interface ConfirmationDialogProps {
  open: boolean;
  title: string;
  description: string;
  confirmLabel: string;
  confirmTone?: "default" | "danger" | "warning";
  cancelLabel?: string;
  warning?: string;
  icon?: React.ReactNode;
  onConfirm: () => void;
  onClose: () => void;
  onCancel?: () => void;
  extraActions?: { label: string; action: () => void }[];
}

const ConfirmationDialog: React.FC<ConfirmationDialogProps> = ({
  open,
  title,
  description,
  warning,
  confirmLabel,
  confirmTone = "default",
  cancelLabel = "Cancel",
  icon,
  onConfirm,
  onClose,
  onCancel,
  extraActions
}) => {
  return (
    <AnimatePresence>
      {open ? (
        <motion.div
          className="fixed inset-0 z-50 flex items-center justify-center bg-slate-950/70 backdrop-blur"
          initial={{ opacity: 0 }}
          animate={{ opacity: 1 }}
          exit={{ opacity: 0 }}
        >
          <motion.div
            initial={{ scale: 0.9, opacity: 0 }}
            animate={{ scale: 1, opacity: 1 }}
            exit={{ scale: 0.9, opacity: 0 }}
            transition={{ type: "spring", stiffness: 260, damping: 26 }}
            className="w-full max-w-md rounded-3xl border border-white/10 bg-slate-900/90 p-6 shadow-2xl"
          >
            <div className="flex items-start gap-3">
              {icon ? <span className="mt-1 rounded-2xl bg-white/10 p-2 text-accent">{icon}</span> : null}
              <div className="space-y-2">
                <h2 className="text-lg font-semibold text-white">{title}</h2>
                <p className="text-sm text-zinc-300">{description}</p>
                {warning ? <p className="text-xs font-semibold text-amber-200">{warning}</p> : null}
              </div>
            </div>
            {extraActions && extraActions.length > 0 ? (
              <div className="mt-4 space-y-2 rounded-2xl border border-white/10 bg-white/5 p-3 text-xs text-zinc-300">
                <p className="font-semibold text-white">Quick preferences</p>
                {extraActions.map((action) => (
                  <button
                    key={action.label}
                    type="button"
                    onClick={action.action}
                    className="w-full rounded-xl border border-white/10 px-3 py-2 text-left transition hover:border-accent/40 hover:text-accent"
                  >
                    {action.label}
                  </button>
                ))}
              </div>
            ) : null}
            <div className="mt-6 flex items-center justify-end gap-3">
              <Button type="button" variant="ghost" onClick={() => (onCancel ? onCancel() : onClose())}>
                {cancelLabel}
              </Button>
              <Button
                type="button"
                onClick={onConfirm}
                className={cn(
                  "min-w-[140px] rounded-2xl",
                  confirmTone === "danger"
                    ? "bg-rose-500/80 hover:bg-rose-500 text-white"
                    : confirmTone === "warning"
                    ? "bg-amber-500/80 hover:bg-amber-500 text-slate-900"
                    : ""
                )}
              >
                {confirmLabel}
              </Button>
            </div>
          </motion.div>
        </motion.div>
      ) : null}
    </AnimatePresence>
  );
};<|MERGE_RESOLUTION|>--- conflicted
+++ resolved
@@ -595,15 +595,8 @@
           {!due && hasUsedReviseToday ? (
             <div className="space-y-1 text-right text-xs sm:text-left">
               <p className="font-medium text-emerald-300">Logged today’s revision.</p>
-<<<<<<< HEAD
               <p className="text-zinc-400">{nextAvailabilityMessage}</p>
-=======
-              {nextAvailabilityLabel ? (
-                <p className="text-zinc-400">
-                  You already revised this topic today. Available again at {nextAvailabilityLabel}.
-                </p>
-              ) : null}
->>>>>>> dc1653b8
+
             </div>
           ) : null}
           <div className="flex items-center gap-2">
