﻿"use client";

import * as React from "react";
import { motion, AnimatePresence } from "framer-motion";
import { IconPreview } from "@/components/icon-preview";
import { Button } from "@/components/ui/button";
import { QuickRevisionDialog } from "@/components/dashboard/quick-revision-dialog";
import { Textarea } from "@/components/ui/textarea";
import { Input } from "@/components/ui/input";
import {
  Select,
  SelectContent,
  SelectItem,
  SelectTrigger,
  SelectValue
} from "@/components/ui/select";
import { useTopicStore } from "@/stores/topics";
import { useProfileStore } from "@/stores/profile";
import { AutoAdjustPreference, Subject, Topic } from "@/types/topic";
import {
  formatDateWithWeekday,
  formatFullDate,
  formatRelativeToNow,
  formatInTimeZone,
  formatTime,
  getDayKeyInTimeZone,
  isDueToday,
  isToday,
  nextStartOfDayInTimeZone,
  nowInTimeZone
} from "@/lib/date";
import { cn } from "@/lib/utils";
import { REMINDER_TIME_OPTIONS } from "@/lib/constants";
import {
  AlertTriangle,
  Bell,
  CalendarClock,
  CheckCircle2,
  Clock8,
  Flame,
  PenLine,
  RefreshCw,
  SkipForward,
  Sparkles,
  Trash2
} from "lucide-react";
import { toast } from "sonner";

interface TopicCardProps {
  topic: Topic;
  onEdit: () => void;
}

type ReminderValue = string | "custom" | "none";

const reminderOptions = REMINDER_TIME_OPTIONS.filter((option) => option.value !== "custom");

const autoAdjustLabels: Record<AutoAdjustPreference, string> = {
  always: "Always adjust automatically",
  never: "Never adjust automatically",
  ask: "Ask every time"
};

export const TopicCard: React.FC<TopicCardProps> = ({ topic, onEdit }) => {
  const { markReviewed, deleteTopic, updateTopic, skipTopic, setAutoAdjustPreference, subjects, trackReviseNowBlocked } =
    useTopicStore(
    (state) => ({
      markReviewed: state.markReviewed,
      deleteTopic: state.deleteTopic,
      updateTopic: state.updateTopic,
      skipTopic: state.skipTopic,
      setAutoAdjustPreference: state.setAutoAdjustPreference,
      subjects: state.subjects,
      trackReviseNowBlocked: state.trackReviseNowBlocked
    })
  );

  const timezone = useProfileStore((state) => state.profile.timezone);
  const resolvedTimezone = timezone || "Asia/Colombo";

  const subject: Subject | null = React.useMemo(
    () => subjects.find((item) => item.id === topic.subjectId) ?? null,
    [subjects, topic.subjectId]
  );

  const [notesValue, setNotesValue] = React.useState(topic.notes ?? "");
  const [reminderValue, setReminderValue] = React.useState<ReminderValue>(() => {
    if (!topic.reminderTime) return "none";
    const preset = reminderOptions.find((option) => option.value === topic.reminderTime);
    return preset ? preset.value : "custom";
  });
  const [customTime, setCustomTime] = React.useState(topic.reminderTime ?? "09:00");
  const [isSavingNotes, setIsSavingNotes] = React.useState(false);
  const [isSavingReminder, setIsSavingReminder] = React.useState(false);
  const [showDeleteConfirm, setShowDeleteConfirm] = React.useState(false);
  const [showSkipConfirm, setShowSkipConfirm] = React.useState(false);
  const [showAdjustPrompt, setShowAdjustPrompt] = React.useState(false);
  const [showQuickRevision, setShowQuickRevision] = React.useState(false);
  const revisionTriggerRef = React.useRef<HTMLButtonElement | null>(null);
  const [isLoggingRevision, setIsLoggingRevision] = React.useState(false);

  const due = isDueToday(topic.nextReviewDate);
  const reviewedToday = topic.lastReviewedAt ? isToday(topic.lastReviewedAt) : false;
  const totalIntervals = Math.max(topic.intervals.length, 1);
  const clampedIndex = Math.min(topic.intervalIndex, totalIntervals - 1);
  const progress = Math.round(((clampedIndex + (reviewedToday ? 1 : 0)) / totalIntervals) * 100);
  const examDateLabel = subject?.examDate ? formatFullDate(subject.examDate) : null;
  const autoAdjustPreference = topic.autoAdjustPreference ?? "ask";
  const [zonedNow, setZonedNow] = React.useState(() => nowInTimeZone(resolvedTimezone));
  const pendingReviewSource = React.useRef<"revise-now" | undefined>();

  const todayKey = React.useMemo(
    () => getDayKeyInTimeZone(zonedNow, resolvedTimezone),
    [zonedNow, resolvedTimezone]
  );
  const lastReviseKey = React.useMemo(
    () =>
      topic.reviseNowLastUsedAt
        ? getDayKeyInTimeZone(topic.reviseNowLastUsedAt, resolvedTimezone)
        : null,
    [topic.reviseNowLastUsedAt, resolvedTimezone]
  );
  const hasUsedReviseToday = !due && lastReviseKey === todayKey;
  const nextAvailability = React.useMemo(
    () => (hasUsedReviseToday ? nextStartOfDayInTimeZone(resolvedTimezone, zonedNow) : null),
    [hasUsedReviseToday, resolvedTimezone, zonedNow]
  );
  const nextAvailabilityDateLabel = React.useMemo(
    () =>
      nextAvailability
        ? formatInTimeZone(nextAvailability, resolvedTimezone, {
            weekday: "short",
            month: "short",
            day: "numeric"
          })
        : null,
    [nextAvailability, resolvedTimezone]
  );
  const nextAvailabilityMessage = nextAvailabilityDateLabel
    ? `You already revised this topic today. Available again after midnight on ${nextAvailabilityDateLabel}.`
    : "You already revised this topic today. Available again after midnight.";

  React.useEffect(() => {
    setNotesValue(topic.notes ?? "");
  }, [topic.notes, topic.id]);

  React.useEffect(() => {
    let timer: number | undefined;

    const syncNow = () => setZonedNow(nowInTimeZone(resolvedTimezone));
    const scheduleRefresh = () => {
      const current = nowInTimeZone(resolvedTimezone);
      const nextMidnight = nextStartOfDayInTimeZone(resolvedTimezone, current);
      const delay = Math.max(60_000, nextMidnight.getTime() - current.getTime() + 1_000);
      timer = window.setTimeout(() => {
        syncNow();
        scheduleRefresh();
      }, delay);
    };

    syncNow();
    scheduleRefresh();

    const handleVisibility = () => {
      if (!document.hidden) {
        syncNow();
      }
    };

    document.addEventListener("visibilitychange", handleVisibility);

    return () => {
      if (typeof timer !== "undefined") {
        window.clearTimeout(timer);
      }
      document.removeEventListener("visibilitychange", handleVisibility);
    };
  }, [resolvedTimezone]);

  React.useEffect(() => {
    if (!topic.reminderTime) {
      setReminderValue("none");
      return;
    }
    const preset = reminderOptions.find((option) => option.value === topic.reminderTime);
    if (!preset) {
      setReminderValue("custom");
      setCustomTime(topic.reminderTime);
      return;
    }
    setReminderValue(preset.value);
  }, [topic.reminderTime, topic.id]);

  const buildPayload = React.useCallback(
    (overrides: Partial<Omit<Topic, "id" | "events" | "forgetting">>) => ({
      title: overrides.title ?? topic.title,
      notes: overrides.notes ?? topic.notes ?? "",
      categoryId: overrides.categoryId ?? topic.categoryId,
      categoryLabel: overrides.categoryLabel ?? topic.categoryLabel,
      icon: overrides.icon ?? topic.icon,
      color: overrides.color ?? topic.color,
      reminderTime: overrides.reminderTime ?? topic.reminderTime,
      intervals: overrides.intervals ?? topic.intervals,
      autoAdjustPreference: overrides.autoAdjustPreference ?? topic.autoAdjustPreference ?? autoAdjustPreference,
      startedOn: overrides.startedOn ?? topic.startedOn ?? topic.startedAt ?? null,
      lastReviewedOn: overrides.lastReviewedOn ?? topic.lastReviewedOn ?? topic.lastReviewedAt ?? null
    }),
    [topic, autoAdjustPreference]
  );

  const endSavingState = (setter: React.Dispatch<React.SetStateAction<boolean>>) => {
    window.setTimeout(() => setter(false), 420);
  };

  const handleNotesBlur = () => {
    const trimmed = notesValue.trim();
    if (trimmed === (topic.notes ?? "")) return;
    setIsSavingNotes(true);
    updateTopic(topic.id, buildPayload({ notes: trimmed }));
    toast.success("Notes updated");
    endSavingState(setIsSavingNotes);
  };

  const handleReminderChange = (value: ReminderValue) => {
    setReminderValue(value);
    if (value === "none") {
      setIsSavingReminder(true);
      updateTopic(topic.id, buildPayload({ reminderTime: null }));
      toast("Reminders disabled", { description: `${topic.title} will no longer send reminders.` });
      endSavingState(setIsSavingReminder);
      return;
    }
    if (value !== "custom") {
      setIsSavingReminder(true);
      updateTopic(topic.id, buildPayload({ reminderTime: value }));
      toast.success("Reminder time updated");
      endSavingState(setIsSavingReminder);
    }
  };

  const handleCustomTimeCommit = () => {
    if (!customTime) return;
    setIsSavingReminder(true);
    updateTopic(topic.id, buildPayload({ reminderTime: customTime }));
    toast.success("Custom reminder saved");
    endSavingState(setIsSavingReminder);
  };

  const handleMarkReviewed = (adjustFuture?: boolean, source?: "revise-now"): boolean => {
    const nowIso = new Date().toISOString();
    const scheduledTime = new Date(topic.nextReviewDate).getTime();
    const nowTime = Date.now();
    const isEarly = nowTime < scheduledTime && !due;

    if (isEarly && typeof adjustFuture === "undefined") {
      if (autoAdjustPreference === "ask") {
        pendingReviewSource.current = source;
        setShowAdjustPrompt(true);
        return false;
      }
      const shouldAdjust = autoAdjustPreference === "always";
      const success = markReviewed(topic.id, {
        reviewedAt: nowIso,
        adjustFuture: shouldAdjust,
        source,
        timeZone: resolvedTimezone
      });
      if (success) {
        toast.success(source === "revise-now" ? "Logged today’s revision" : "Review recorded early");
        return true;
      } else if (source === "revise-now") {
        toast.error("Already used today. Try again after midnight.");
      }
      return false;
    }

    const success = markReviewed(topic.id, {
      reviewedAt: nowIso,
      adjustFuture,
      source,
      timeZone: resolvedTimezone
    });

    if (!success) {
      if (source === "revise-now") {
        toast.error("Already used today. Try again after midnight.");
      }
      return false;
    }

    if (source === "revise-now") {
      toast.success("Logged today’s revision");
    } else if (isEarly) {
      toast.success("Review recorded early");
    } else {
      toast.success("Great job! Schedule updated.");
    }

    return true;
  };

  const handleReviseNow = (event?: React.MouseEvent<HTMLButtonElement>) => {
    if (hasUsedReviseToday) {
      trackReviseNowBlocked();
      toast.error("Already used today. Try again after midnight.");
      return;
    }
    revisionTriggerRef.current = event?.currentTarget ?? null;
    setShowQuickRevision(true);
  };

  const handleConfirmQuickRevision = () => {
    setIsLoggingRevision(true);
    try {
      const success = handleMarkReviewed(false, "revise-now");
      if (success) {
        setShowQuickRevision(false);
      }
    } catch (error) {
      console.error(error);
      toast.error("Could not record that revision. Please try again once you're back online.");
    } finally {
      setIsLoggingRevision(false);
    }
  };

  const handleCloseQuickRevision = () => {
    setShowQuickRevision(false);
  };

  const dismissAdjustPrompt = () => {
    pendingReviewSource.current = undefined;
    setShowAdjustPrompt(false);
  };

  const handleDelete = () => {
    setShowDeleteConfirm(true);
  };

  const handleSkipToday = () => {
    setShowSkipConfirm(true);
  };

  const confirmDelete = () => {
    deleteTopic(topic.id);
    toast("Topic removed", { description: `${topic.title} has been archived.` });
    setShowDeleteConfirm(false);
  };

  const confirmSkip = () => {
    skipTopic(topic.id);
    toast("Skip noted", {
      description:
        "Skipped today. Your upcoming sessions have been adjusted — but don’t worry, we’ll keep you on track before your exam."
    });
    setShowSkipConfirm(false);
  };

  const currentStatus = due ? "due" : reviewedToday ? "completed" : "upcoming";

  const statusStyles: Record<"due" | "upcoming" | "completed", {
    label: string;
    helper: string;
    className: string;
    icon: React.ReactNode;
  }> = {
    due: {
      label: "Due now",
      helper: `${formatRelativeToNow(topic.nextReviewDate)} • ${formatDateWithWeekday(topic.nextReviewDate)}`,
      className:
        "border border-rose-400/20 bg-rose-500/15 text-rose-100 shadow-[0_1px_10px_rgba(244,63,94,0.15)]",
      icon: <Flame className="h-4 w-4" />
    },
    upcoming: {
      label: "Upcoming",
      helper: `${formatRelativeToNow(topic.nextReviewDate)} • ${formatDateWithWeekday(topic.nextReviewDate)}`,
      className:
        "border border-sky-400/20 bg-sky-500/15 text-sky-100 shadow-[0_1px_10px_rgba(14,165,233,0.12)]",
      icon: <CalendarClock className="h-4 w-4" />
    },
    completed: {
      label: "Completed",
      helper: `Reviewed today • Next ${formatDateWithWeekday(topic.nextReviewDate)}`,
      className:
        "border border-emerald-400/20 bg-emerald-500/15 text-emerald-100 shadow-[0_1px_10px_rgba(16,185,129,0.12)]",
      icon: <CheckCircle2 className="h-4 w-4" />
    }
  };

  const currentInterval =
    topic.intervals[Math.min(topic.intervalIndex, topic.intervals.length - 1)] ?? topic.intervals.at(-1) ?? 1;

  const handlePreferenceChange = (value: AutoAdjustPreference) => {
    setAutoAdjustPreference(topic.id, value);
    updateTopic(topic.id, buildPayload({ autoAdjustPreference: value }));
    toast.success("Auto-adjust preference saved");
  };

  const ReminderStatus = () => (
    <div className="flex flex-col gap-1 rounded-2xl border border-white/10 bg-slate-900/50 p-3">
      <div className="flex items-center justify-between text-xs text-zinc-400">
        <span className="inline-flex items-center gap-1 text-zinc-300">
          <Clock8 className="h-3.5 w-3.5" /> Interval
        </span>
        <span className="text-zinc-100">
          {currentInterval} day{currentInterval === 1 ? "" : "s"}
        </span>
      </div>
      <div className="h-2 rounded-full bg-slate-800">
        <motion.div
          layout
          className="h-full rounded-full bg-accent"
          style={{ width: `${Math.min(progress, 100)}%` }}
        />
      </div>
      <div className="flex items-center justify-between text-xs text-zinc-400">
        <span>
          <span className="font-medium text-zinc-200">{clampedIndex + 1}</span> of {totalIntervals} steps
        </span>
        {reviewedToday ? (
          <span className="inline-flex items-center gap-1 text-emerald-300">
            <CheckCircle2 className="h-3.5 w-3.5" /> Completed today
          </span>
        ) : (
          <span className="inline-flex items-center gap-1 text-sky-300">
            <Sparkles className="h-3.5 w-3.5" /> Keep the momentum
          </span>
        )}
      </div>
    </div>
  );

  return (
    <>
      <motion.article
        layout
        transition={{ type: "spring", stiffness: 260, damping: 26 }}
        className="group relative flex h-full flex-col justify-between rounded-3xl border border-white/5 bg-slate-900/40 p-6 shadow-lg shadow-slate-900/30 backdrop-blur-xl"
      >
        <div className="space-y-4">
          <div className="flex items-start justify-between gap-3">
            <div className="flex items-start gap-3">
              <span
                className="flex h-12 w-12 items-center justify-center rounded-2xl shadow-inner"
                style={{ backgroundColor: `${topic.color}1f` }}
              >
                <IconPreview name={topic.icon} className="h-5 w-5" />
              </span>
              <div className="space-y-1.5">
                <h3 className="text-lg font-semibold text-white">{topic.title}</h3>
                {topic.categoryLabel ? (
                  <span className="inline-flex items-center gap-2 rounded-full bg-white/10 px-3 py-1 text-xs font-medium text-zinc-100">
                    <span className="h-2 w-2 rounded-full" style={{ backgroundColor: topic.color }} />
                    {topic.categoryLabel}
                  </span>
                ) : null}
                {examDateLabel ? (
                  <span className="inline-flex items-center gap-2 rounded-full bg-amber-500/15 px-3 py-1 text-[11px] font-semibold uppercase tracking-wide text-amber-100">
                    <CalendarClock className="h-3.5 w-3.5" /> Exam {examDateLabel}
                  </span>
                ) : null}
              </div>
            </div>
            <div className="flex flex-col items-end gap-2 text-right">
              <span
                className={cn(
                  "inline-flex items-center gap-2 rounded-full px-3 py-1 text-xs font-semibold",
                  statusStyles[currentStatus].className
                )}
              >
                {statusStyles[currentStatus].icon}
                {statusStyles[currentStatus].label}
              </span>
              <p className="text-[11px] font-medium uppercase tracking-wide text-zinc-400">Next review</p>
              <p className="text-sm font-semibold text-white/90">
                {formatDateWithWeekday(topic.nextReviewDate)}
              </p>
              <p className="text-xs text-zinc-400">{statusStyles[currentStatus].helper}</p>
            </div>
          </div>

          <ReminderStatus />

          <div className="grid gap-3 rounded-2xl border border-white/10 bg-white/5 p-3">
            <label className="flex items-center justify-between text-xs font-medium uppercase tracking-wide text-zinc-400">
              <span className="inline-flex items-center gap-1 text-zinc-300">
                <Bell className="h-3.5 w-3.5" /> Reminder
              </span>
              {isSavingReminder ? <span className="text-[10px] text-zinc-500">Saving…</span> : null}
            </label>
            <Select value={reminderValue} onValueChange={handleReminderChange}>
              <SelectTrigger className="h-10 rounded-xl border-white/10 bg-slate-900/60 text-sm">
                <SelectValue placeholder="Choose reminder" />
              </SelectTrigger>
              <SelectContent className="rounded-2xl backdrop-blur">
                {reminderOptions.map((option) => (
                  <SelectItem key={option.value} value={option.value}>
                    {option.label}
                  </SelectItem>
                ))}
                <SelectItem value="custom">Custom…</SelectItem>
                <SelectItem value="none">No reminder</SelectItem>
              </SelectContent>
            </Select>
            <AnimatePresence initial={false}>
              {reminderValue === "custom" ? (
                <motion.div
                  key="custom-time"
                  initial={{ height: 0, opacity: 0 }}
                  animate={{ height: "auto", opacity: 1 }}
                  exit={{ height: 0, opacity: 0 }}
                  className="flex items-center gap-3"
                >
                  <Input
                    type="time"
                    value={customTime}
                    onChange={(event) => setCustomTime(event.target.value)}
                    onBlur={handleCustomTimeCommit}
                    className="h-10 w-32 rounded-xl border-white/10 bg-slate-900/60 text-sm"
                  />
                  <Button type="button" size="sm" variant="outline" onClick={handleCustomTimeCommit}>
                    Save time
                  </Button>
                </motion.div>
              ) : null}
            </AnimatePresence>
            <p className="text-xs text-zinc-400">{formatTime(topic.reminderTime)}</p>
          </div>

          <div className="space-y-2">
            <label className="flex items-center justify-between text-xs font-medium uppercase tracking-wide text-zinc-400">
              <span className="inline-flex items-center gap-1 text-zinc-300">
                <PenLine className="h-3.5 w-3.5" /> Notes
              </span>
              {isSavingNotes ? <span className="text-[10px] text-zinc-500">Saving…</span> : null}
            </label>
            <Textarea
              value={notesValue}
              onChange={(event) => setNotesValue(event.target.value)}
              onBlur={handleNotesBlur}
              placeholder="Add a quick note or mnemonic to help you remember!"
              rows={4}
              className="min-h-[120px] rounded-2xl border-white/10 bg-slate-900/60 text-sm"
            />
          </div>

          <div className="space-y-2">
            <label className="flex items-center gap-2 text-xs font-medium uppercase tracking-wide text-zinc-400">
              <RefreshCw className="h-3.5 w-3.5" /> Schedule adjustments
            </label>
            <Select
              value={autoAdjustPreference}
              onValueChange={(value: AutoAdjustPreference) => handlePreferenceChange(value)}
            >
              <SelectTrigger className="h-10 rounded-xl border-white/10 bg-slate-900/60 text-sm text-left">
                <SelectValue placeholder="Choose behaviour" />
              </SelectTrigger>
              <SelectContent className="rounded-2xl backdrop-blur">
                {Object.entries(autoAdjustLabels).map(([value, label]) => (
                  <SelectItem key={value} value={value}>
                    {label}
                  </SelectItem>
                ))}
              </SelectContent>
            </Select>
            <p className="text-xs text-zinc-400">
              Tweak how upcoming reviews adapt when you study early.
            </p>
          </div>
        </div>

        <div className="mt-6 flex flex-col gap-3 sm:flex-row sm:items-center sm:justify-between">
          <div className="flex flex-1 flex-wrap gap-2 sm:gap-3">
            <Button
              type="button"
              className={cn(
                "flex-1 min-w-[180px] gap-2 rounded-2xl bg-gradient-to-r from-accent to-accent/80 text-sm font-semibold",
                !due && hasUsedReviseToday ? "cursor-not-allowed opacity-60" : ""
              )}
              onClick={(event) => (due ? handleMarkReviewed() : handleReviseNow(event))}
              aria-disabled={!due && hasUsedReviseToday}
            >
              <CheckCircle2 className="h-4 w-4" />
              {due ? "Mark review complete" : "Revise now"}
            </Button>
            <Button
              type="button"
              variant="outline"
              className="min-w-[150px] gap-2 rounded-2xl border-amber-400/40 text-amber-100 hover:bg-amber-500/10"
              onClick={handleSkipToday}
            >
              <SkipForward className="h-4 w-4" /> Skip today
            </Button>
          </div>
          {!due && hasUsedReviseToday ? (
            <div className="space-y-1 text-right text-xs sm:text-left">
              <p className="font-medium text-emerald-300">Logged today’s revision.</p>
              <p className="text-zinc-400">{nextAvailabilityMessage}</p>
<<<<<<< HEAD
=======

>>>>>>> 6e432cca
            </div>
          ) : null}
          <div className="flex items-center gap-2">
            <Button
              type="button"
              variant="ghost"
              size="icon"
              className="rounded-xl text-zinc-300 hover:text-white"
              onClick={onEdit}
              aria-label="Edit topic"
            >
              <PenLine className="h-4 w-4" />
            </Button>
            <Button
              type="button"
              variant="ghost"
              size="icon"
              className="rounded-xl text-zinc-300 hover:text-rose-200"
              onClick={handleDelete}
              aria-label="Remove topic"
            >
              <Trash2 className="h-4 w-4" />
            </Button>
          </div>
        </div>
      </motion.article>

      <ConfirmationDialog
        open={showDeleteConfirm}
        onClose={() => setShowDeleteConfirm(false)}
        title="Remove topic"
        description="This topic will be removed from your plan. You can add it back later if needed."
        confirmLabel="Remove topic"
        confirmTone="danger"
        onConfirm={confirmDelete}
        icon={<Trash2 className="h-5 w-5" />}
      />

      <QuickRevisionDialog
        open={showQuickRevision}
        onConfirm={handleConfirmQuickRevision}
        onClose={handleCloseQuickRevision}
        topicTitle={topic.title}
        isConfirming={isLoggingRevision}
        returnFocusRef={revisionTriggerRef}
      />

      <ConfirmationDialog
        open={showSkipConfirm}
        onClose={() => setShowSkipConfirm(false)}
        title="Skip today?"
        description="Skip today? We’ll adjust your upcoming reviews to keep you on track without exceeding your exam date."
        warning="⚠ Skipping today may cause too many reviews to pile up later."
        confirmLabel="Skip today"
        confirmTone="warning"
        onConfirm={confirmSkip}
        icon={<AlertTriangle className="h-5 w-5" />}
      />

      <ConfirmationDialog
        open={showAdjustPrompt}
        onClose={dismissAdjustPrompt}
        title="You studied this earlier than planned"
        description="Adjust future intervals to reflect your progress?"
        confirmLabel="Adjust schedule"
        cancelLabel="Keep original plan"
        onConfirm={() => {
          const source = pendingReviewSource.current;
          dismissAdjustPrompt();
          handleMarkReviewed(true, source);
        }}
        onCancel={() => {
          const source = pendingReviewSource.current;
          dismissAdjustPrompt();
          handleMarkReviewed(false, source);
        }}
        icon={<RefreshCw className="h-5 w-5" />}
        extraActions={[
          autoAdjustPreference !== "always"
            ? {
                label: "Always adjust automatically",
                action: () => {
                  const source = pendingReviewSource.current;
                  handlePreferenceChange("always");
                  dismissAdjustPrompt();
                  handleMarkReviewed(true, source);
                }
              }
            : null,
          autoAdjustPreference !== "never"
            ? {
                label: "Never adjust automatically",
                action: () => {
                  const source = pendingReviewSource.current;
                  handlePreferenceChange("never");
                  dismissAdjustPrompt();
                  handleMarkReviewed(false, source);
                }
              }
            : null
        ].filter(Boolean) as { label: string; action: () => void }[]}
      />
    </>
  );
};

interface ConfirmationDialogProps {
  open: boolean;
  title: string;
  description: string;
  confirmLabel: string;
  confirmTone?: "default" | "danger" | "warning";
  cancelLabel?: string;
  warning?: string;
  icon?: React.ReactNode;
  onConfirm: () => void;
  onClose: () => void;
  onCancel?: () => void;
  extraActions?: { label: string; action: () => void }[];
}

const ConfirmationDialog: React.FC<ConfirmationDialogProps> = ({
  open,
  title,
  description,
  warning,
  confirmLabel,
  confirmTone = "default",
  cancelLabel = "Cancel",
  icon,
  onConfirm,
  onClose,
  onCancel,
  extraActions
}) => {
  return (
    <AnimatePresence>
      {open ? (
        <motion.div
          className="fixed inset-0 z-50 flex items-center justify-center bg-slate-950/70 backdrop-blur"
          initial={{ opacity: 0 }}
          animate={{ opacity: 1 }}
          exit={{ opacity: 0 }}
        >
          <motion.div
            initial={{ scale: 0.9, opacity: 0 }}
            animate={{ scale: 1, opacity: 1 }}
            exit={{ scale: 0.9, opacity: 0 }}
            transition={{ type: "spring", stiffness: 260, damping: 26 }}
            className="w-full max-w-md rounded-3xl border border-white/10 bg-slate-900/90 p-6 shadow-2xl"
          >
            <div className="flex items-start gap-3">
              {icon ? <span className="mt-1 rounded-2xl bg-white/10 p-2 text-accent">{icon}</span> : null}
              <div className="space-y-2">
                <h2 className="text-lg font-semibold text-white">{title}</h2>
                <p className="text-sm text-zinc-300">{description}</p>
                {warning ? <p className="text-xs font-semibold text-amber-200">{warning}</p> : null}
              </div>
            </div>
            {extraActions && extraActions.length > 0 ? (
              <div className="mt-4 space-y-2 rounded-2xl border border-white/10 bg-white/5 p-3 text-xs text-zinc-300">
                <p className="font-semibold text-white">Quick preferences</p>
                {extraActions.map((action) => (
                  <button
                    key={action.label}
                    type="button"
                    onClick={action.action}
                    className="w-full rounded-xl border border-white/10 px-3 py-2 text-left transition hover:border-accent/40 hover:text-accent"
                  >
                    {action.label}
                  </button>
                ))}
              </div>
            ) : null}
            <div className="mt-6 flex items-center justify-end gap-3">
              <Button type="button" variant="ghost" onClick={() => (onCancel ? onCancel() : onClose())}>
                {cancelLabel}
              </Button>
              <Button
                type="button"
                onClick={onConfirm}
                className={cn(
                  "min-w-[140px] rounded-2xl",
                  confirmTone === "danger"
                    ? "bg-rose-500/80 hover:bg-rose-500 text-white"
                    : confirmTone === "warning"
                    ? "bg-amber-500/80 hover:bg-amber-500 text-slate-900"
                    : ""
                )}
              >
                {confirmLabel}
              </Button>
            </div>
          </motion.div>
        </motion.div>
      ) : null}
    </AnimatePresence>
  );
};<|MERGE_RESOLUTION|>--- conflicted
+++ resolved
@@ -596,10 +596,7 @@
             <div className="space-y-1 text-right text-xs sm:text-left">
               <p className="font-medium text-emerald-300">Logged today’s revision.</p>
               <p className="text-zinc-400">{nextAvailabilityMessage}</p>
-<<<<<<< HEAD
-=======
-
->>>>>>> 6e432cca
+
             </div>
           ) : null}
           <div className="flex items-center gap-2">
