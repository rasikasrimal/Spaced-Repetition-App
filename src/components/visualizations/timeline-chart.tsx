"use client";

import * as React from "react";
import { softenColorTone } from "@/lib/colors";
import { startOfDayInTimeZone } from "@/lib/date";

export type TimelinePoint = { t: number; r: number; opacity: number };

export type TimelineSegment = {
  id: string;
  points: TimelinePoint[];
  isHistorical: boolean;
  fade: { from: number; to: number };
  checkpoint?: { t: number; target: number };
};

export type TimelineStitch = {
  id: string;
  t: number;
  from: number;
  to: number;
  notes?: string;
};

export type TimelineNowPoint = {
  t: number;
  r: number;
  notes?: string;
};

export type TimelineSeries = {
  topicId: string;
  topicTitle: string;
  color: string;
  points: TimelinePoint[];
  segments: TimelineSegment[];
  connectors: { id: string; from: TimelinePoint; to: TimelinePoint }[];
  stitches: TimelineStitch[];
  events: {
    id: string;
    t: number;
    type: "started" | "reviewed" | "skipped" | "checkpoint";
    intervalDays?: number;
    notes?: string;
  }[];
  nowPoint?: TimelineNowPoint | null;
};

export type TimelineExamMarker = {
  id: string;
  time: number;
  color: string;
  subjectName: string;
  daysRemaining: number | null;
  dateISO: string;
};

type MarkerItem = TimelineExamMarker & { x: number };
type MarkerCluster = { items: MarkerItem[]; x: number };
type MarkerTooltip = {
  x: number;
  y: number;
  title?: string;
  items: { subjectName: string; dateISO: string; daysRemaining: number | null; color: string }[];
};

type TimelineViewport = {
  x: [number, number];
  y: [number, number];
};

type ViewportChangeSource = "selection" | "wheel" | "pan" | "keyboard" | "touch";

type ViewportChangeOptions = {
  push?: boolean;
  replace?: boolean;
  source?: ViewportChangeSource;
};

type InteractionMode = "zoom" | "pan";

type KeyboardBand = {
  start: number;
  end: number;
  y?: [number, number];
};

type SelectionState = {
  pointerId: number;
  pointerType: string;
  origin: { x: number; y: number };
  current: { x: number; y: number };
  shift: boolean;
};

type PanState = {
  pointerId: number;
  originClientX: number;
  startDomain: [number, number];
};

type PinchState = {
  initialDistance: number;
  initialCenter: number;
  initialDomain: [number, number];
  initialSpan: number;
  pushed: boolean;
};

interface TimelineChartProps {
  series: TimelineSeries[];
  xDomain: [number, number];
  yDomain: [number, number];
  onViewportChange?: (viewport: TimelineViewport, options?: ViewportChangeOptions) => void;
  fullDomain?: [number, number];
  fullYDomain?: [number, number];
  height?: number;
  showGrid?: boolean;
  examMarkers?: TimelineExamMarker[];
  showTodayLine?: boolean;
  timeZone?: string;
  onResetDomain?: () => void;
  ariaDescribedBy?: string;
  interactionMode?: InteractionMode;
  temporaryPan?: boolean;
  onRequestStepBack?: () => void;
  onTooSmallSelection?: () => void;
  keyboardSelection?: KeyboardBand | null;
  showOpacityGradient?: boolean;
  showReviewMarkers?: boolean;
  showEventDots?: boolean;
  showTopicLabels?: boolean;
}

const PADDING_X = 48;
const PADDING_Y = 32;
const DAY_MS = 24 * 60 * 60 * 1000;
const WEEK_MS = 7 * DAY_MS;
const MIN_SPAN_MS = DAY_MS;
const MIN_Y_SPAN = 0.05;
const TICK_SPACING_PX = 96;
const MIN_DRAG_PX = 10;

type RangeTuple = [number, number];

const clampValue = (value: number, min: number, max: number) => Math.max(min, Math.min(max, value));

const clampRange = (range: RangeTuple, bounds: RangeTuple | undefined, minSpan: number): RangeTuple => {
  if (!bounds) return range;
  const [requestedStart, requestedEnd] = range;
  const [boundStart, boundEnd] = bounds;
  const availableSpan = Math.max(minSpan, boundEnd - boundStart);
  const requestedSpan = clampValue(requestedEnd - requestedStart, minSpan, availableSpan);
  let start = clampValue(requestedStart, boundStart, boundEnd - requestedSpan);
  let end = start + requestedSpan;
  if (end > boundEnd) {
    end = boundEnd;
    start = end - requestedSpan;
  }
  if (start < boundStart) {
    start = boundStart;
    end = start + requestedSpan;
  }
  return [start, end];
};

type XYPoint = { x: number; y: number };

const MONOTONE_EPSILON = 1e-6;

const computeMonotoneTangents = (points: XYPoint[]): number[] => {
  const count = points.length;
  const tangents = new Array<number>(count).fill(0);
  if (count < 2) {
    return tangents;
  }

  const slopes: number[] = new Array(count - 1);
  for (let index = 0; index < count - 1; index += 1) {
    const current = points[index];
    const next = points[index + 1];
    const dx = next.x - current.x;
    slopes[index] = Math.abs(dx) < MONOTONE_EPSILON ? 0 : (next.y - current.y) / dx;
  }

  tangents[0] = slopes[0] ?? 0;
  tangents[count - 1] = slopes[slopes.length - 1] ?? 0;

  for (let index = 1; index < count - 1; index += 1) {
    const prev = slopes[index - 1];
    const next = slopes[index];
    if (prev === 0 || next === 0 || (prev < 0 && next > 0) || (prev > 0 && next < 0)) {
      tangents[index] = 0;
    } else {
      tangents[index] = (prev + next) / 2;
    }
  }

  for (let index = 0; index < slopes.length; index += 1) {
    const slope = slopes[index];
    if (slope === 0) {
      tangents[index] = 0;
      tangents[index + 1] = 0;
      continue;
    }
    const a = tangents[index] / slope;
    const b = tangents[index + 1] / slope;
    const magnitude = Math.hypot(a, b);
    if (magnitude > 3) {
      const scale = 3 / magnitude;
      tangents[index] = scale * a * slope;
      tangents[index + 1] = scale * b * slope;
    }
  }

  return tangents;
};

const buildMonotoneCommands = (points: XYPoint[], tangents: number[]): string[] => {
  if (points.length === 0) return [];
  const commands: string[] = [`M ${points[0].x} ${points[0].y}`];
  for (let index = 0; index < points.length - 1; index += 1) {
    const current = points[index];
    const next = points[index + 1];
    const dx = next.x - current.x;
    if (Math.abs(dx) < MONOTONE_EPSILON) {
      commands.push(`L ${next.x} ${next.y}`);
      continue;
    }
    const t0 = tangents[index];
    const t1 = tangents[index + 1];
    const x1 = current.x + dx / 3;
    const y1 = current.y + (dx / 3) * t0;
    const x2 = next.x - dx / 3;
    const y2 = next.y - (dx / 3) * t1;
    commands.push(`C ${x1} ${y1} ${x2} ${y2} ${next.x} ${next.y}`);
  }
  return commands;
};

const createSmoothPaths = (
  points: TimelinePoint[],
  scaleX: (time: number) => number,
  scaleY: (value: number) => number,
  baselineY: number
): { line: string; area: string | null } | null => {
  if (!points || points.length === 0) return null;
  const coords = points.map((point) => ({ x: scaleX(point.t), y: scaleY(point.r) }));
  if (coords.length === 1) {
    const only = coords[0];
    const linePath = `M ${only.x} ${only.y}`;
    return { line: linePath, area: `${linePath} L ${only.x} ${baselineY} Z` };
  }
  const tangents = computeMonotoneTangents(coords);
  const commands = buildMonotoneCommands(coords, tangents);
  const linePath = commands.join(" ");
  const closing = [`L ${coords[coords.length - 1].x} ${baselineY}`, `L ${coords[0].x} ${baselineY}`, "Z"];
  const areaPath = [...commands, ...closing].join(" ");
  return { line: linePath, area: areaPath };
};

const ensureSpan = (range: RangeTuple, minSpan: number): RangeTuple => {
  const span = range[1] - range[0];
  if (span >= minSpan) return range;
  const center = (range[0] + range[1]) / 2;
  const half = minSpan / 2;
  return [center - half, center + half];
};
export const TimelineChart = React.forwardRef<SVGSVGElement, TimelineChartProps>(
  (
    {
      series,
      xDomain,
      yDomain,
      onViewportChange,
      fullDomain,
      fullYDomain,
      height = 400,
      showGrid = true,
      examMarkers = [],
      showTodayLine = true,
      timeZone = "UTC",
      onResetDomain,
      ariaDescribedBy,
      interactionMode = "zoom",
      temporaryPan = false,
      onRequestStepBack,
      onTooSmallSelection,
      keyboardSelection,
      showOpacityGradient = true,
      showReviewMarkers = false,
      showEventDots = true,
      showTopicLabels = true
    },
    ref
  ) => {
    const containerRef = React.useRef<HTMLDivElement | null>(null);
    const svgRef = React.useRef<SVGSVGElement | null>(null);
    React.useImperativeHandle(ref, () => svgRef.current as SVGSVGElement);

    const gradientPrefix = React.useId();

    const makeGradientId = React.useCallback(
      (topicId: string, segmentId: string) =>
        `${gradientPrefix}-${topicId}-${segmentId}`.replace(/[^a-zA-Z0-9_-]/g, "-"),
      [gradientPrefix]
    );

    const makeAreaGradientId = React.useCallback(
      (topicId: string) => `${gradientPrefix}-area-${topicId}`.replace(/[^a-zA-Z0-9_-]/g, "-"),
      [gradientPrefix]
    );

    React.useEffect(() => {
      const element = containerRef.current;
      if (!element) return;

      const handleWheelCapture = (event: WheelEvent) => {
        if (!containerRef.current) return;
        if (!containerRef.current.contains(event.target as Node)) return;
        event.preventDefault();
      };

      element.addEventListener("wheel", handleWheelCapture, { passive: false });

      return () => {
        element.removeEventListener("wheel", handleWheelCapture);
      };
    }, []);

    const [width, setWidth] = React.useState(960);
    const [isPanning, setIsPanning] = React.useState(false);
    const [hoveredTopicId, setHoveredTopicId] = React.useState<string | null>(null);

    const tooltipDateFormatter = React.useMemo(
      () =>
        new Intl.DateTimeFormat("en", {
          timeZone,
          weekday: "short",
          month: "short",
          day: "numeric",
          year: "numeric"
        }),
      [timeZone]
    );

    const axisDayFormatter = React.useMemo(
      () =>
        new Intl.DateTimeFormat("en", {
          timeZone,
          month: "short",
          day: "numeric"
        }),
      [timeZone]
    );

    const axisMonthFormatter = React.useMemo(
      () =>
        new Intl.DateTimeFormat("en", {
          timeZone,
          month: "short",
          year: "numeric"
        }),
      [timeZone]
    );

    const examDateFormatter = React.useMemo(
      () =>
        new Intl.DateTimeFormat("en", {
          timeZone,
          month: "short",
          day: "numeric",
          year: "numeric"
        }),
      [timeZone]
    );

    React.useEffect(() => {
      const element = containerRef.current;
      if (!element) return;
      const observer = new ResizeObserver((entries) => {
        const entry = entries[0];
        if (entry) {
          setWidth(Math.max(640, entry.contentRect.width));
        }
      });
      observer.observe(element);
      return () => observer.disconnect();
    }, []);

    const plotWidth = React.useMemo(() => Math.max(100, width - PADDING_X * 2), [width]);
    const plotHeight = React.useMemo(() => Math.max(100, height - PADDING_Y * 2), [height]);
    const domainSpan = React.useMemo(() => Math.max(MIN_SPAN_MS, xDomain[1] - xDomain[0]), [xDomain]);
    const ySpan = React.useMemo(() => Math.max(MIN_Y_SPAN, yDomain[1] - yDomain[0]), [yDomain]);

    const scaleX = React.useCallback(
      (time: number) => {
        const ratio = (time - xDomain[0]) / domainSpan;
        return PADDING_X + clampValue(ratio, 0, 1) * plotWidth;
      },
      [xDomain, domainSpan, plotWidth]
    );

    const unscaleX = React.useCallback(
      (pixel: number) => {
        const clamped = clampValue(pixel, PADDING_X, width - PADDING_X);
        const ratio = (clamped - PADDING_X) / plotWidth;
        return xDomain[0] + ratio * domainSpan;
      },
      [xDomain, domainSpan, plotWidth, width]
    );

    const scaleY = React.useCallback(
      (value: number) => {
        const ratio = (value - yDomain[0]) / ySpan;
        const clamped = clampValue(ratio, 0, 1);
        return PADDING_Y + (1 - clamped) * plotHeight;
      },
      [yDomain, ySpan, plotHeight]
    );

    const unscaleY = React.useCallback(
      (pixel: number) => {
        const clamped = clampValue(pixel, PADDING_Y, height - PADDING_Y);
        const ratio = 1 - (clamped - PADDING_Y) / plotHeight;
        return yDomain[0] + clampValue(ratio, 0, 1) * ySpan;
      },
      [yDomain, ySpan, plotHeight, height]
    );

    const baselineY = React.useMemo(() => scaleY(yDomain[0]), [scaleY, yDomain]);

    const displayColorByTopic = React.useMemo(() => {
      const map = new Map<string, string>();
      for (const line of series) {
        map.set(line.topicId, softenColorTone(line.color));
      }
      return map;
    }, [series]);

    const resolveDisplayColor = React.useCallback(
      (line: TimelineSeries) => displayColorByTopic.get(line.topicId) ?? line.color,
      [displayColorByTopic]
    );

    const segmentGradients = React.useMemo(() => {
      if (!showOpacityGradient) return [] as React.ReactNode[];
      const defs: React.ReactNode[] = [];
      for (const line of series) {
        const color = resolveDisplayColor(line);
        for (const segment of line.segments) {
          if (segment.points.length === 0) continue;
          const gradientId = makeGradientId(line.topicId, segment.id);
          const fromTime = Number.isFinite(segment.fade.from)
            ? segment.fade.from
            : segment.points[0]?.t ?? segment.points[segment.points.length - 1]?.t;
          const toTime = Number.isFinite(segment.fade.to) ? segment.fade.to : fromTime;
          if (!Number.isFinite(fromTime) || !Number.isFinite(toTime)) continue;
          const startTime = Math.min(fromTime, toTime);
          const endTime = Math.max(fromTime, toTime);
          let x1 = scaleX(startTime);
          let x2 = scaleX(endTime);
          if (!Number.isFinite(x1) || !Number.isFinite(x2)) continue;
          if (x1 === x2) {
            x2 = x1 + 0.001;
          }
          const reversed = toTime < fromTime;
          defs.push(
            <linearGradient
              key={gradientId}
              id={gradientId}
              gradientUnits="userSpaceOnUse"
              x1={x1}
              y1={0}
              x2={x2}
              y2={0}
            >
              {reversed ? (
                <>
                  <stop offset="0%" stopColor={color} stopOpacity={1} />
                  <stop offset="100%" stopColor={color} stopOpacity={0} />
                </>
              ) : (
                <>
                  <stop offset="0%" stopColor={color} stopOpacity={0} />
                  <stop offset="100%" stopColor={color} stopOpacity={1} />
                </>
              )}
            </linearGradient>
          );
        }
      }
      return defs;
<<<<<<< HEAD
    }, [series, scaleX, makeGradientId, showOpacityGradient, resolveDisplayColor]);
=======
    }, [series, scaleX, makeGradientId, showOpacityGradient]);
>>>>>>> 09e2de72

    const connectorGradients = React.useMemo(() => {
      if (!showOpacityGradient) return [] as React.ReactNode[];
      const defs: React.ReactNode[] = [];
      for (const line of series) {
<<<<<<< HEAD
        const color = resolveDisplayColor(line);
=======
>>>>>>> 09e2de72
        for (const connector of line.connectors) {
          const gradientId = makeGradientId(line.topicId, `connector-${connector.id}`);
          let x1 = scaleX(connector.from.t);
          let x2 = scaleX(connector.to.t);
          if (!Number.isFinite(x1) || !Number.isFinite(x2)) continue;
          if (x1 === x2) {
            x2 = x1 + 0.001;
          }
          defs.push(
            <linearGradient
              key={gradientId}
              id={gradientId}
              gradientUnits="userSpaceOnUse"
              x1={x1}
              y1={0}
              x2={x2}
              y2={0}
            >
              <stop
                offset="0%"
<<<<<<< HEAD
                stopColor={color}
=======
                stopColor={line.color}
>>>>>>> 09e2de72
                stopOpacity={clampValue(connector.from.opacity, 0, 1)}
              />
              <stop
                offset="100%"
<<<<<<< HEAD
                stopColor={color}
=======
                stopColor={line.color}
>>>>>>> 09e2de72
                stopOpacity={clampValue(connector.to.opacity, 0, 1)}
              />
            </linearGradient>
          );
        }
      }
      return defs;
<<<<<<< HEAD
    }, [series, scaleX, makeGradientId, showOpacityGradient, resolveDisplayColor]);

    const areaGradients = React.useMemo(() => {
      const defs: React.ReactNode[] = [];
      for (const line of series) {
        const color = resolveDisplayColor(line);
        const gradientId = makeAreaGradientId(line.topicId);
        defs.push(
          <linearGradient key={gradientId} id={gradientId} x1="0" y1="0" x2="0" y2="1">
            <stop offset="0%" stopColor={color} stopOpacity={0.32} />
            <stop offset="100%" stopColor={color} stopOpacity={0} />
          </linearGradient>
        );
      }
      return defs;
    }, [series, makeAreaGradientId, resolveDisplayColor]);

    const gradientDefs = React.useMemo(
      () => [...areaGradients, ...segmentGradients, ...connectorGradients],
      [areaGradients, segmentGradients, connectorGradients]
=======
    }, [series, scaleX, makeGradientId, showOpacityGradient]);

    const gradientDefs = React.useMemo(
      () => [...segmentGradients, ...connectorGradients],
      [segmentGradients, connectorGradients]
>>>>>>> 09e2de72
    );

    const todayPosition = React.useMemo(() => {
      const now = Date.now();
      if (now < xDomain[0] || now > xDomain[1]) return null;
      return scaleX(now);
    }, [scaleX, xDomain]);

    const yTicks = React.useMemo(() => {
      const steps = 4;
      const ticks: { value: number; label: string; pixel: number }[] = [];
      for (let index = 0; index <= steps; index += 1) {
        const ratio = index / steps;
        const value = yDomain[0] + ratio * ySpan;
        ticks.push({ value, label: `${Math.round(value * 100)}%`, pixel: scaleY(value) });
      }
      return ticks;
    }, [yDomain, ySpan, scaleY]);

    const ticks = React.useMemo(() => {
      if (!Number.isFinite(xDomain[0]) || !Number.isFinite(xDomain[1]) || xDomain[0] >= xDomain[1]) {
        return [] as { time: number; label: string }[];
      }
      const spanMs = xDomain[1] - xDomain[0];
      const spanDays = spanMs / DAY_MS;
      const maxTicks = Math.max(4, Math.floor(plotWidth / TICK_SPACING_PX));
      if (maxTicks <= 0) return [];

      const dailyThreshold = maxTicks * 2;
      const weeklyThreshold = maxTicks * 7;

      let mode: "day" | "week" | "month";
      if (spanDays <= dailyThreshold) {
        mode = "day";
      } else if (spanDays <= weeklyThreshold) {
        mode = "week";
      } else {
        mode = "month";
      }

      const results: { time: number; label: string }[] = [];
      const rangeStart = startOfDayInTimeZone(new Date(xDomain[0]), timeZone).getTime();
      const end = xDomain[1];

      if (mode === "month") {
        const cursor = new Date(rangeStart);
        cursor.setUTCDate(1);
        if (cursor.getTime() < xDomain[0]) {
          cursor.setUTCMonth(cursor.getUTCMonth() + 1);
        }
        const totalMonths = Math.max(1, Math.ceil(spanDays / 30));
        const stepMonths = Math.max(1, Math.ceil(totalMonths / maxTicks));
        while (cursor.getTime() <= end) {
          results.push({
            time: cursor.getTime(),
            label: axisMonthFormatter.format(cursor)
          });
          cursor.setUTCMonth(cursor.getUTCMonth() + stepMonths);
        }
      } else {
        const stepMs = mode === "day" ? DAY_MS : WEEK_MS;
        let cursor = rangeStart;
        if (cursor < xDomain[0]) {
          const delta = Math.ceil((xDomain[0] - cursor) / stepMs);
          cursor += delta * stepMs;
        }
        while (cursor <= end) {
          results.push({
            time: cursor,
            label: axisDayFormatter.format(new Date(cursor))
          });
          cursor += stepMs;
        }
      }

      return results;
    }, [xDomain, plotWidth, timeZone, axisDayFormatter, axisMonthFormatter]);

    const [tooltip, setTooltip] = React.useState<
      | null
      | {
          x: number;
          y: number;
          topic: string;
          time: number;
          retention?: number;
          type?: "started" | "reviewed" | "skipped" | "checkpoint";
          intervalDays?: number;
          notes?: string;
        }
    >(null);
    const [markerTooltip, setMarkerTooltip] = React.useState<MarkerTooltip | null>(null);

    const tooltipsSuspendedRef = React.useRef(false);

    const hideTooltip = React.useCallback(() => setTooltip(null), []);
    const hideMarkerTooltip = React.useCallback(() => setMarkerTooltip(null), []);

    const handlePointerMove: React.PointerEventHandler<SVGRectElement> = (event) => {
      if (tooltipsSuspendedRef.current) {
        hideTooltip();
        hideMarkerTooltip();
        return;
      }
      const { offsetX } = event.nativeEvent;
      if (offsetX < PADDING_X || offsetX > width - PADDING_X) {
        hideTooltip();
        hideMarkerTooltip();
        return;
      }
      const ratio = clampValue((offsetX - PADDING_X) / plotWidth, 0, 1);
      const time = xDomain[0] + ratio * domainSpan;
      let best:
        | null
        | {
            series: TimelineSeries;
            point: { t: number; r: number };
            distance: number;
          } = null;

      for (const line of series) {
        if (line.points.length === 0) continue;
        let left = 0;
        let right = line.points.length - 1;
        while (right - left > 1) {
          const mid = (left + right) >> 1;
          if (line.points[mid].t < time) left = mid;
          else right = mid;
        }
        const candidates = [line.points[left], line.points[Math.min(right, line.points.length - 1)]];
        for (const candidate of candidates) {
          const x = scaleX(candidate.t);
          const distance = Math.abs(x - offsetX);
          if (!best || distance < best.distance) {
            best = { series: line, point: candidate, distance };
          }
        }
      }

      if (best) {
        setTooltip({
          x: scaleX(best.point.t),
          y: scaleY(best.point.r),
          topic: best.series.topicTitle,
          time: best.point.t,
          retention: best.point.r
        });
      } else {
        hideTooltip();
      }
    };

    const selectionRef = React.useRef<SelectionState | null>(null);
    const [selectionRect, setSelectionRect] = React.useState<SelectionState | null>(null);
    const [selectionLabel, setSelectionLabel] = React.useState<{ primary: string; secondary?: string } | null>(null);

    const panStateRef = React.useRef<PanState | null>(null);

    const activeTouchesRef = React.useRef<Map<number, { x: number; y: number }>>(new Map());
    const pinchStateRef = React.useRef<PinchState | null>(null);

    const wheelActiveRef = React.useRef(false);
    const wheelTimeoutRef = React.useRef<number | null>(null);

    const clearWheelSession = React.useCallback(() => {
      if (wheelTimeoutRef.current) {
        window.clearTimeout(wheelTimeoutRef.current);
        wheelTimeoutRef.current = null;
      }
      wheelActiveRef.current = false;
    }, []);

    const commitViewportChange = React.useCallback(
      (viewport: TimelineViewport, options: ViewportChangeOptions) => {
        if (!onViewportChange) return;
        onViewportChange(viewport, options);
      },
      [onViewportChange]
    );

    const cancelSelection = React.useCallback(() => {
      selectionRef.current = null;
      setSelectionRect(null);
      setSelectionLabel(null);
      tooltipsSuspendedRef.current = false;
    }, []);

    const updateSelectionVisual = React.useCallback(
      (state: SelectionState | null) => {
        if (!state) {
          setSelectionRect(null);
          setSelectionLabel(null);
          return;
        }
        const x0 = clampValue(state.origin.x, PADDING_X, width - PADDING_X);
        const y0 = clampValue(state.origin.y, PADDING_Y, height - PADDING_Y);
        const x1 = clampValue(state.current.x, PADDING_X, width - PADDING_X);
        const y1 = clampValue(state.current.y, PADDING_Y, height - PADDING_Y);
        const rect: SelectionState = {
          ...state,
          origin: { x: x0, y: y0 },
          current: { x: x1, y: y1 }
        };
        setSelectionRect(rect);

        const minX = Math.min(x0, x1);
        const maxX = Math.max(x0, x1);
        const minY = Math.min(y0, y1);
        const maxY = Math.max(y0, y1);
        const startTime = unscaleX(minX);
        const endTime = unscaleX(maxX);
        const primary = `${axisDayFormatter.format(new Date(startTime))} ? ${axisDayFormatter.format(new Date(endTime))}`;

        if (rect.shift) {
          const topValue = unscaleY(minY);
          const bottomValue = unscaleY(maxY);
          const secondary = `${Math.round(bottomValue * 100)}% ? ${Math.round(topValue * 100)}% retention`;
          setSelectionLabel({ primary, secondary });
        } else {
          setSelectionLabel({ primary });
        }
      },
      [axisDayFormatter, height, unscaleX, unscaleY, width]
    );

    const finalizeSelection = React.useCallback(
      (state: SelectionState | null) => {
        if (!state) {
          cancelSelection();
          return;
        }
        const x0 = clampValue(state.origin.x, PADDING_X, width - PADDING_X);
        const x1 = clampValue(state.current.x, PADDING_X, width - PADDING_X);
        const spanPx = Math.abs(x1 - x0);
        if (spanPx < MIN_DRAG_PX) {
          cancelSelection();
          return;
        }
        const startTime = unscaleX(Math.min(x0, x1));
        const endTime = unscaleX(Math.max(x0, x1));
        const span = endTime - startTime;
        if (span < MIN_SPAN_MS) {
          onTooSmallSelection?.();
          cancelSelection();
          return;
        }
        let nextY: RangeTuple;
        if (state.shift) {
          const y0 = clampValue(state.origin.y, PADDING_Y, height - PADDING_Y);
          const y1 = clampValue(state.current.y, PADDING_Y, height - PADDING_Y);
          const topValue = unscaleY(Math.min(y0, y1));
          const bottomValue = unscaleY(Math.max(y0, y1));
          const ensured = ensureSpan([topValue, bottomValue], MIN_Y_SPAN);
          nextY = clampRange(ensured, fullYDomain, MIN_Y_SPAN);
        } else {
          nextY = yDomain;
        }
        const ensuredX = ensureSpan([startTime, endTime], MIN_SPAN_MS);
        const nextX = clampRange(ensuredX, fullDomain, MIN_SPAN_MS);
        commitViewportChange({ x: nextX, y: nextY }, { push: true, source: "selection" });
        cancelSelection();
      },
      [cancelSelection, commitViewportChange, fullDomain, fullYDomain, height, onTooSmallSelection, unscaleX, unscaleY, width, yDomain]
    );

    React.useEffect(() => {
      const handleKeydown = (event: KeyboardEvent) => {
        if (event.key === "Escape" && selectionRef.current) {
          event.preventDefault();
          cancelSelection();
        }
      };
      window.addEventListener("keydown", handleKeydown);
      return () => window.removeEventListener("keydown", handleKeydown);
    }, [cancelSelection]);

    const beginPan = React.useCallback(
      (event: React.PointerEvent<SVGRectElement>) => {
        panStateRef.current = {
          pointerId: event.pointerId,
          originClientX: event.clientX,
          startDomain: xDomain
        };
        tooltipsSuspendedRef.current = true;
        setIsPanning(true);
        hideTooltip();
        hideMarkerTooltip();
      },
      [hideMarkerTooltip, hideTooltip, xDomain]
    );

    const updatePan = React.useCallback(
      (event: React.PointerEvent<SVGRectElement>) => {
        if (!panStateRef.current || !onViewportChange) return;
        const deltaPx = event.clientX - panStateRef.current.originClientX;
        const fraction = deltaPx / plotWidth;
        const deltaMs = fraction * domainSpan;
        const next: RangeTuple = [
          panStateRef.current.startDomain[0] - deltaMs,
          panStateRef.current.startDomain[1] - deltaMs
        ];
        const clamped = clampRange(next, fullDomain, MIN_SPAN_MS);
        commitViewportChange({ x: clamped, y: yDomain }, { replace: true, source: "pan" });
      },
      [commitViewportChange, domainSpan, fullDomain, onViewportChange, plotWidth, yDomain]
    );

    const endPan = React.useCallback(
      () => {
        panStateRef.current = null;
        setIsPanning(false);
        tooltipsSuspendedRef.current = false;
      },
      []
    );

    const shouldPan = React.useCallback(
      (event: React.PointerEvent<SVGRectElement>) => {
        if (temporaryPan) return true;
        if (interactionMode === "pan") return true;
        if (event.pointerType === "touch" && activeTouchesRef.current.size >= 2) return true;
        if (event.button === 1) return true;
        return false;
      },
      [interactionMode, temporaryPan]
    );

    const handlePointerDown: React.PointerEventHandler<SVGRectElement> = (event) => {
      if (event.button === 2) {
        event.preventDefault();
        onRequestStepBack?.();
        return;
      }

      (event.target as Element).setPointerCapture(event.pointerId);

      tooltipsSuspendedRef.current = true;
      hideTooltip();
      hideMarkerTooltip();

      if (event.pointerType === "touch") {
        activeTouchesRef.current.set(event.pointerId, {
          x: event.nativeEvent.offsetX,
          y: event.nativeEvent.offsetY
        });
      }

      if (shouldPan(event)) {
        beginPan(event);
        return;
      }

      const state: SelectionState = {
        pointerId: event.pointerId,
        pointerType: event.pointerType,
        origin: { x: event.nativeEvent.offsetX, y: event.nativeEvent.offsetY },
        current: { x: event.nativeEvent.offsetX, y: event.nativeEvent.offsetY },
        shift: event.shiftKey
      };
      selectionRef.current = state;
      updateSelectionVisual(state);
    };

    const handlePointerMovePan: React.PointerEventHandler<SVGRectElement> = (event) => {
      if (event.pointerType === "touch") {
        if (activeTouchesRef.current.has(event.pointerId)) {
          activeTouchesRef.current.set(event.pointerId, {
            x: event.nativeEvent.offsetX,
            y: event.nativeEvent.offsetY
          });
        }
        if (activeTouchesRef.current.size >= 2) {
          event.preventDefault();
          const touches = Array.from(activeTouchesRef.current.values());
          const [first, second] = touches;
          const distance = Math.abs(second.x - first.x);
          const center = (second.x + first.x) / 2;
          if (!pinchStateRef.current) {
            pinchStateRef.current = {
              initialDistance: Math.max(1, distance),
              initialCenter: center,
              initialDomain: xDomain,
              initialSpan: domainSpan,
              pushed: false
            };
            tooltipsSuspendedRef.current = true;
            hideTooltip();
            hideMarkerTooltip();
          } else {
            const session = pinchStateRef.current;
            const ratio = clampValue(distance / session.initialDistance, 0.25, 4);
            const newSpan = Math.max(MIN_SPAN_MS, session.initialSpan * ratio);
            const centerRatio = clampValue((session.initialCenter - PADDING_X) / plotWidth, 0, 1);
            const initialCenterValue = session.initialDomain[0] + centerRatio * session.initialSpan;
            const centerDeltaPx = center - session.initialCenter;
            const centerShift = (centerDeltaPx / plotWidth) * session.initialSpan;
            let nextCenter = initialCenterValue + centerShift;
            let nextStart = nextCenter - newSpan / 2;
            let nextEnd = nextCenter + newSpan / 2;
            const clamped = clampRange([nextStart, nextEnd], fullDomain, MIN_SPAN_MS);
            nextStart = clamped[0];
            nextEnd = clamped[1];
            const options: ViewportChangeOptions = session.pushed
              ? { replace: true, source: "touch" }
              : { push: true, source: "touch" };
            commitViewportChange({ x: [nextStart, nextEnd], y: yDomain }, options);
            pinchStateRef.current = { ...session, pushed: true };
          }
          return;
        }
      }

      if (panStateRef.current) {
        updatePan(event);
        return;
      }

      if (!selectionRef.current || selectionRef.current.pointerId !== event.pointerId) return;
      const nextState: SelectionState = {
        ...selectionRef.current,
        current: { x: event.nativeEvent.offsetX, y: event.nativeEvent.offsetY },
        shift: event.shiftKey
      };
      selectionRef.current = nextState;
      updateSelectionVisual(nextState);
    };

    const handlePointerUp: React.PointerEventHandler<SVGRectElement> = (event) => {
      (event.target as Element).releasePointerCapture(event.pointerId);

      if (event.pointerType === "touch") {
        activeTouchesRef.current.delete(event.pointerId);
        if (activeTouchesRef.current.size < 2) {
          pinchStateRef.current = null;
          tooltipsSuspendedRef.current = false;
        }
      }

      if (panStateRef.current && panStateRef.current.pointerId === event.pointerId) {
        endPan();
        return;
      }

      if (selectionRef.current && selectionRef.current.pointerId === event.pointerId) {
        finalizeSelection(selectionRef.current);
      }
    };

    const handlePointerLeave: React.PointerEventHandler<SVGRectElement> = () => {
      cancelSelection();
      hideTooltip();
      hideMarkerTooltip();
      endPan();
      pinchStateRef.current = null;
      activeTouchesRef.current.clear();
      setHoveredTopicId(null);
    };

    const handlePointerCancel: React.PointerEventHandler<SVGRectElement> = () => {
      cancelSelection();
      endPan();
      pinchStateRef.current = null;
      activeTouchesRef.current.clear();
      tooltipsSuspendedRef.current = false;
      setHoveredTopicId(null);
    };

    const handleWheel: React.WheelEventHandler<SVGSVGElement> = (event) => {
      if (!onViewportChange) return;
      const { deltaY, deltaX, offsetX, shiftKey } = event.nativeEvent;

      if (shiftKey) {
        event.preventDefault();
        const delta = deltaX !== 0 ? deltaX : deltaY;
        if (delta === 0) return;
        const fraction = delta / plotWidth;
        const deltaMs = fraction * domainSpan;
        const next: [number, number] = [xDomain[0] + deltaMs, xDomain[1] + deltaMs];
        commitViewportChange({ x: clampRange(next, fullDomain, MIN_SPAN_MS), y: yDomain }, { replace: true, source: "pan" });
        return;
      }

      if (offsetX < PADDING_X || offsetX > width - PADDING_X) return;
      event.preventDefault();
      const zoomIn = deltaY < 0;
      let newSpan = domainSpan * (zoomIn ? 0.85 : 1.15);
      const fullSpan = fullDomain ? Math.max(MIN_SPAN_MS, fullDomain[1] - fullDomain[0]) : Number.POSITIVE_INFINITY;
      newSpan = clampValue(newSpan, MIN_SPAN_MS, fullSpan);
      const ratio = clampValue((offsetX - PADDING_X) / plotWidth, 0, 1);
      const anchorTime = xDomain[0] + domainSpan * ratio;
      const nextStart = anchorTime - newSpan * ratio;
      const nextEnd = nextStart + newSpan;
      const next = clampRange([nextStart, nextEnd], fullDomain, MIN_SPAN_MS);
      const options: ViewportChangeOptions = wheelActiveRef.current
        ? { replace: true, source: "wheel" }
        : { push: true, source: "wheel" };
      commitViewportChange({ x: next, y: yDomain }, options);
      wheelActiveRef.current = true;
      if (wheelTimeoutRef.current) {
        window.clearTimeout(wheelTimeoutRef.current);
      }
      wheelTimeoutRef.current = window.setTimeout(clearWheelSession, 220);
    };

    React.useEffect(() => () => clearWheelSession(), [clearWheelSession]);

    React.useEffect(() => {
      setMarkerTooltip(null);
    }, [examMarkers, xDomain]);

<<<<<<< HEAD
    const paths = series.map((line) => {
      const color = resolveDisplayColor(line);
      const areaGradientId = makeAreaGradientId(line.topicId);
      const isHovered = hoveredTopicId === line.topicId;
      const groupOpacity = hoveredTopicId ? (isHovered ? 1 : 0.58) : 0.88;
      return (
        <g key={line.topicId}>
          <g
            onPointerEnter={() => setHoveredTopicId(line.topicId)}
            onPointerLeave={() =>
              setHoveredTopicId((current) => (current === line.topicId ? null : current))
            }
            style={{ opacity: groupOpacity, transition: "opacity 180ms ease" }}
          >
            {line.segments.map((segment) => {
              if (segment.points.length === 0) return null;
              const gradientId = makeGradientId(line.topicId, segment.id);
              const strokeColor = showOpacityGradient ? `url(#${gradientId})` : color;
              const smooth = createSmoothPaths(segment.points, scaleX, scaleY, baselineY);
              if (!smooth) return null;
              return (
                <React.Fragment key={segment.id}>
                  {smooth.area ? (
                    <path
                      d={smooth.area}
                      fill={`url(#${areaGradientId})`}
                      opacity={segment.isHistorical ? 0.45 : 0.7}
                      pointerEvents="none"
                    />
                  ) : null}
                  <path
                    d={smooth.line}
                    fill="none"
                    stroke={strokeColor}
                    strokeWidth={segment.isHistorical ? 1.4 : 2.4}
                    strokeLinecap="round"
                    strokeLinejoin="round"
                  />
                </React.Fragment>
              );
            })}
            {line.connectors.map((connector) => {
              const fromX = scaleX(connector.from.t);
              const fromY = scaleY(connector.from.r);
              const toX = scaleX(connector.to.t);
              const toY = scaleY(connector.to.r);
              const gradientId = makeGradientId(line.topicId, `connector-${connector.id}`);
              const strokeColor = showOpacityGradient ? `url(#${gradientId})` : color;
              return (
                <line
                  key={connector.id}
                  x1={fromX}
                  y1={fromY}
                  x2={toX}
                  y2={toY}
                  stroke={strokeColor}
                  strokeWidth={2}
                  strokeLinecap="round"
                />
              );
            })}
          </g>
          {showReviewMarkers
            ? line.stitches.map((stitch) => {
                const x = scaleX(stitch.t);
                const yTop = scaleY(Math.min(1, Math.max(yDomain[0], stitch.to)));
                const yBottom = scaleY(Math.max(yDomain[0], Math.min(yDomain[1], stitch.from)));
                return (
                  <line
                    key={stitch.id}
                    x1={x}
                    x2={x}
                    y1={yTop}
                    y2={yBottom}
                    stroke={color}
                    strokeWidth={1.5}
                    strokeDasharray="2 2"
                    opacity={0.7}
                    pointerEvents="none"
                  />
                );
              })
            : null}
          {line.events.map((event) => {
            const x = scaleX(event.t);
            let yValue = 1;
            if (event.type === "checkpoint") {
              const segment = line.segments.find((seg) => seg.checkpoint && seg.checkpoint.t === event.t);
              if (segment?.checkpoint) {
                yValue = segment.checkpoint.target;
              }
            }
            const y = scaleY(Math.max(yDomain[0], Math.min(yDomain[1], yValue)));
            const handleFocus = () =>
=======
    const paths = series.map((line) => (
      <g key={line.topicId}>
        {line.segments.map((segment) => {
          if (segment.points.length === 0) return null;
          const gradientId = makeGradientId(line.topicId, segment.id);
          const strokeColor = showOpacityGradient ? `url(#${gradientId})` : line.color;
          return (
            <path
              key={segment.id}
              d={segment.points
                .map((point, index) => `${index === 0 ? "M" : "L"} ${scaleX(point.t)} ${scaleY(point.r)}`)
                .join(" ")}
              fill="none"
              stroke={strokeColor}
              strokeWidth={segment.isHistorical ? 1.5 : 2.5}
              strokeLinecap="round"
              strokeLinejoin="round"
              strokeOpacity={showOpacityGradient ? undefined : 1}
            />
          );
        })}
        {line.connectors.map((connector) => {
          const fromX = scaleX(connector.from.t);
          const fromY = scaleY(connector.from.r);
          const toX = scaleX(connector.to.t);
          const toY = scaleY(connector.to.r);
          const gradientId = makeGradientId(line.topicId, `connector-${connector.id}`);
          const strokeColor = showOpacityGradient ? `url(#${gradientId})` : line.color;
          return (
            <line
              key={connector.id}
              x1={fromX}
              y1={fromY}
              x2={toX}
              y2={toY}
              stroke={strokeColor}
              strokeWidth={2}
              strokeLinecap="round"
              strokeOpacity={showOpacityGradient ? undefined : 1}
            />
          );
        })}
        {showReviewMarkers
          ? line.stitches.map((stitch) => {
            const x = scaleX(stitch.t);
            const yTop = scaleY(Math.min(1, Math.max(yDomain[0], stitch.to)));
            const yBottom = scaleY(Math.max(yDomain[0], Math.min(yDomain[1], stitch.from)));
            return (
              <line
                key={stitch.id}
                x1={x}
                x2={x}
                y1={yTop}
                y2={yBottom}
                stroke={line.color}
                strokeWidth={1.5}
                strokeDasharray="2 2"
                opacity={0.8}
                pointerEvents="none"
              />
            );
          })
          : null}
        {line.events.map((event) => {
          const x = scaleX(event.t);
          let yValue = 1;
          if (event.type === "checkpoint") {
            const segment = line.segments.find((seg) => seg.checkpoint && seg.checkpoint.t === event.t);
            if (segment?.checkpoint) {
              yValue = segment.checkpoint.target;
            }
          }
          const y = scaleY(Math.max(yDomain[0], Math.min(yDomain[1], yValue)));
          const handleFocus = () =>
            setTooltip({
              x,
              y: scaleY(Math.min(0.9, yDomain[1])),
              topic: line.topicTitle,
              time: event.t,
              type: event.type,
              intervalDays: event.intervalDays,
              notes: event.notes
            });
          const transform = `translate(${x}, ${y})`;

          if (event.type === "started") {
            if (!showEventDots) return null;
            return (
              <rect
                key={event.id}
                x={-5}
                y={-5}
                width={10}
                height={10}
                fill={line.color}
                tabIndex={0}
                transform={transform}
                aria-label={`${line.topicTitle} started ${tooltipDateFormatter.format(new Date(event.t))}`}
                onFocus={handleFocus}
                onBlur={hideTooltip}
                onMouseEnter={handleFocus}
                onMouseLeave={hideTooltip}
              />
            );
          }

          if (!showReviewMarkers) {
            return null;
          }

          if (event.type === "skipped") {
            return (
              <polygon
                key={event.id}
                points="0,-6 6,0 0,6 -6,0"
                fill={line.color}
                tabIndex={0}
                transform={transform}
                aria-label={`${line.topicTitle} skipped ${tooltipDateFormatter.format(new Date(event.t))}`}
                onFocus={handleFocus}
                onBlur={hideTooltip}
                onMouseEnter={handleFocus}
                onMouseLeave={hideTooltip}
              />
            );
          }

          if (event.type === "checkpoint") {
            return (
              <circle
                key={event.id}
                r={6}
                fill="white"
                stroke={line.color}
                strokeWidth={2}
                tabIndex={0}
                transform={transform}
                aria-label={`${line.topicTitle} checkpoint ${tooltipDateFormatter.format(new Date(event.t))}`}
                onFocus={handleFocus}
                onBlur={hideTooltip}
                onMouseEnter={handleFocus}
                onMouseLeave={hideTooltip}
              />
            );
          }

          return (
            <circle
              key={event.id}
              r={5}
              fill={line.color}
              tabIndex={0}
              transform={transform}
              aria-label={`${line.topicTitle} reviewed ${tooltipDateFormatter.format(new Date(event.t))}`}
              onFocus={handleFocus}
              onBlur={hideTooltip}
              onMouseEnter={handleFocus}
              onMouseLeave={hideTooltip}
            />
          );
        })}
        {line.nowPoint && line.nowPoint.t >= xDomain[0] && line.nowPoint.t <= xDomain[1] ? (
          (() => {
            const x = scaleX(line.nowPoint!.t);
            const y = scaleY(line.nowPoint!.r);
            const handleFocus = () => {
>>>>>>> 09e2de72
              setTooltip({
                x,
                y: scaleY(Math.min(0.9, yDomain[1])),
                topic: line.topicTitle,
                time: event.t,
                type: event.type,
                intervalDays: event.intervalDays,
                notes: event.notes
              });
            const transform = `translate(${x}, ${y})`;

            if (event.type === "started") {
              if (!showEventDots) return null;
              return (
                <rect
                  key={event.id}
                  x={-5}
                  y={-5}
                  width={10}
                  height={10}
                  fill={color}
                  tabIndex={0}
                  transform={transform}
                  aria-label={`${line.topicTitle} started ${tooltipDateFormatter.format(new Date(event.t))}`}
                  onFocus={handleFocus}
                  onBlur={hideTooltip}
                  onMouseEnter={handleFocus}
                  onMouseLeave={hideTooltip}
                />
              );
            }

            if (!showReviewMarkers) {
              return null;
            }

            if (event.type === "skipped") {
              return (
                <polygon
                  key={event.id}
                  points="0,-6 6,0 0,6 -6,0"
                  fill={color}
                  tabIndex={0}
                  transform={transform}
                  aria-label={`${line.topicTitle} skipped ${tooltipDateFormatter.format(new Date(event.t))}`}
                  onFocus={handleFocus}
                  onBlur={hideTooltip}
                  onMouseEnter={handleFocus}
                  onMouseLeave={hideTooltip}
                />
              );
            }

            if (event.type === "checkpoint") {
              return (
                <circle
                  key={event.id}
                  r={6}
                  fill="white"
                  stroke={color}
                  strokeWidth={2}
                  tabIndex={0}
                  transform={transform}
                  aria-label={`${line.topicTitle} checkpoint ${tooltipDateFormatter.format(new Date(event.t))}`}
                  onFocus={handleFocus}
                  onBlur={hideTooltip}
                  onMouseEnter={handleFocus}
                  onMouseLeave={hideTooltip}
                />
              );
            }

            return (
              <circle
                key={event.id}
                r={4}
                fill={color}
                tabIndex={0}
                transform={transform}
                aria-label={`${line.topicTitle} reviewed ${tooltipDateFormatter.format(new Date(event.t))}`}
                onFocus={handleFocus}
                onBlur={hideTooltip}
                onMouseEnter={handleFocus}
                onMouseLeave={hideTooltip}
              />
            );
          })}
          {line.nowPoint
            ? (() => {
                const point = line.nowPoint;
                if (!point) return null;
                const x = scaleX(point.t);
                const y = scaleY(point.r);
                const handleFocus = () => {
                  if (!line.nowPoint) return;
                  setTooltip({
                    x,
                    y,
                    topic: line.topicTitle,
                    time: line.nowPoint!.t,
                    retention: line.nowPoint!.r,
                    notes: line.nowPoint!.notes
                  });
                };
                return (
                  <g key={`${line.topicId}-now`} transform={`translate(${x}, ${y})`}>
                    <circle
                      r={4}
                      fill={color}
                      stroke="white"
                      strokeWidth={1.5}
                      tabIndex={0}
                      aria-label={`${line.topicTitle} retention now ${Math.round(line.nowPoint!.r * 100)}%`}
                      onFocus={handleFocus}
                      onBlur={hideTooltip}
                      onMouseEnter={handleFocus}
                      onMouseLeave={hideTooltip}
                    />
                  </g>
                );
              })()
            : null}
        </g>
      );
    });


    const topicLabels = React.useMemo(
      () => {
        if (!showTopicLabels) return [] as { topicId: string; text: string; x: number; y: number }[];
        const visibleSeries = series.filter(
          (line) => line.nowPoint && line.nowPoint.t >= xDomain[0] && line.nowPoint.t <= xDomain[1]
        );
        if (visibleSeries.length === 0) return [];

        const entries = visibleSeries.map((line) => {
          const nowPoint = line.nowPoint!;
          const x = scaleX(nowPoint.t);
          const y = scaleY(nowPoint.r);
          const retentionPercent = clampValue(Math.round(nowPoint.r * 100), 0, 100);
          return {
            topicId: line.topicId,
            text: `${line.topicTitle} — ${retentionPercent}%`,
            x,
            y
          };
        });

        const minY = PADDING_Y;
        const maxY = height - PADDING_Y;
        const minGap = 18;
        const sorted = entries
          .map((entry) => ({ ...entry }))
          .sort((a, b) => a.y - b.y);

        for (let index = 0; index < sorted.length; index += 1) {
          const previous = index > 0 ? sorted[index - 1] : null;
          const desired = clampValue(sorted[index].y, minY, maxY);
          const adjusted = previous ? Math.max(desired, previous.y + minGap) : Math.max(minY, desired);
          sorted[index].y = Math.min(adjusted, maxY);
        }

        for (let index = sorted.length - 2; index >= 0; index -= 1) {
          const next = sorted[index + 1];
          if (next.y - sorted[index].y < minGap) {
            sorted[index].y = Math.max(minY, next.y - minGap);
          }
        }

        const labelXBase = todayPosition ?? sorted[0]?.x ?? PADDING_X;
        const xPosition = clampValue(labelXBase + 8, PADDING_X + 4, width - PADDING_X + 40);

        return sorted.map((entry) => ({
          topicId: entry.topicId,
          text: entry.text,
          x: xPosition,
          y: clampValue(entry.y, minY, maxY)
        }));
      },
      [
        showTopicLabels,
        series,
        xDomain,
        scaleX,
        scaleY,
        todayPosition,
        height,
        width
      ]
    );

    const topicLabels = React.useMemo(
      () => {
        if (!showTopicLabels) return [] as { topicId: string; text: string; x: number; y: number }[];
        const visibleSeries = series.filter(
          (line) => line.nowPoint && line.nowPoint.t >= xDomain[0] && line.nowPoint.t <= xDomain[1]
        );
        if (visibleSeries.length === 0) return [];

        const entries = visibleSeries.map((line) => {
          const nowPoint = line.nowPoint!;
          const x = scaleX(nowPoint.t);
          const y = scaleY(nowPoint.r);
          const retentionPercent = clampValue(Math.round(nowPoint.r * 100), 0, 100);
          return {
            topicId: line.topicId,
            text: `${line.topicTitle} — ${retentionPercent}%`,
            x,
            y
          };
        });

        const minY = PADDING_Y;
        const maxY = height - PADDING_Y;
        const minGap = 18;
        const sorted = entries
          .map((entry) => ({ ...entry }))
          .sort((a, b) => a.y - b.y);

        for (let index = 0; index < sorted.length; index += 1) {
          const previous = index > 0 ? sorted[index - 1] : null;
          const desired = clampValue(sorted[index].y, minY, maxY);
          const adjusted = previous ? Math.max(desired, previous.y + minGap) : Math.max(minY, desired);
          sorted[index].y = Math.min(adjusted, maxY);
        }

        for (let index = sorted.length - 2; index >= 0; index -= 1) {
          const next = sorted[index + 1];
          if (next.y - sorted[index].y < minGap) {
            sorted[index].y = Math.max(minY, next.y - minGap);
          }
        }

        const labelXBase = todayPosition ?? sorted[0]?.x ?? PADDING_X;
        const xPosition = clampValue(labelXBase + 8, PADDING_X + 4, width - PADDING_X + 40);

        return sorted.map((entry) => ({
          topicId: entry.topicId,
          text: entry.text,
          x: xPosition,
          y: clampValue(entry.y, minY, maxY)
        }));
      },
      [
        showTopicLabels,
        series,
        xDomain,
        scaleX,
        scaleY,
        todayPosition,
        height,
        width
      ]
    );

    const clampX = React.useCallback(
      (value: number) => clampValue(value, PADDING_X, width - PADDING_X),
      [width]
    );

    const markerClusters = React.useMemo<MarkerCluster[]>(() => {
      if (!examMarkers || examMarkers.length === 0) return [];
      const filtered = examMarkers.filter((marker) => marker.time >= xDomain[0] && marker.time <= xDomain[1]);
      if (filtered.length === 0) return [];
      const items: MarkerItem[] = filtered
        .map((marker) => ({
          ...marker,
          x: clampX(scaleX(marker.time))
        }))
        .sort((a, b) => a.x - b.x);
      const threshold = 12;
      const clusters: MarkerCluster[] = [];
      for (const item of items) {
        const last = clusters[clusters.length - 1];
        if (last && Math.abs(item.x - last.x) <= threshold) {
          const nextItems = [...last.items, item];
          const averageX = nextItems.reduce((total, entry) => total + entry.x, 0) / nextItems.length;
          clusters[clusters.length - 1] = { items: nextItems, x: averageX };
        } else {
          clusters.push({ items: [item], x: item.x });
        }
      }
      return clusters;
    }, [examMarkers, xDomain, scaleX, clampX]);

    const markerGraphics: JSX.Element[] = [];

    markerClusters.forEach((cluster, clusterIndex) => {
      if (cluster.items.length <= 3) {
        cluster.items.forEach((marker, index) => {
          const horizontalOffset = (index - (cluster.items.length - 1) / 2) * 6;
          const x = clampX(marker.x + horizontalOffset);
          const labelY = Math.max(12, PADDING_Y - 18 - index * 16);
          const tooltipY = Math.max(8, labelY - 24);
          markerGraphics.push(
            <line
              key={`${marker.id}-line`}
              x1={x}
              x2={x}
              y1={PADDING_Y}
              y2={height - PADDING_Y}
              stroke={marker.color}
              strokeWidth={1.5}
              strokeDasharray="4 4"
              opacity={0.85}
            />
          );
          const tooltipItems = [
            {
              subjectName: marker.subjectName,
              dateISO: marker.dateISO,
              daysRemaining: marker.daysRemaining,
              color: marker.color
            }
          ];
          const handleFocus = () =>
            setMarkerTooltip({
              x,
              y: tooltipY,
              items: tooltipItems
            });
          markerGraphics.push(
            <g
              key={`${marker.id}-label`}
              transform={`translate(${x}, ${labelY})`}
              tabIndex={0}
              role="button"
              aria-label={`Exam date for ${marker.subjectName}, ${examDateFormatter.format(new Date(marker.dateISO))}`}
              onFocus={handleFocus}
              onBlur={hideMarkerTooltip}
              onMouseEnter={handleFocus}
              onMouseLeave={hideMarkerTooltip}
            >
              <foreignObject x={-80} y={-18} width={160} height={26}>
                <div className="pointer-events-none flex items-center gap-1 rounded-full bg-slate-900/90 px-3 py-1 text-[10px] font-medium text-white shadow-lg">
                  <span className="inline-flex h-2 w-2 rounded-full" style={{ backgroundColor: marker.color }} />
                  <span className="uppercase text-[9px] tracking-wide text-accent">Exam</span>
                  <span className="max-w-[90px] truncate">{marker.subjectName}</span>
                </div>
              </foreignObject>
            </g>
          );
        });
        return;
      }

      cluster.items.forEach((marker, index) => {
        const offset = (index - (cluster.items.length - 1) / 2) * 4;
        const lineX = clampX(marker.x + offset);
        markerGraphics.push(
          <line
            key={`${marker.id}-cluster-line`}
            x1={lineX}
            x2={lineX}
            y1={PADDING_Y}
            y2={height - PADDING_Y}
            stroke={marker.color}
            strokeWidth={1.2}
            strokeDasharray="4 4"
            opacity={0.7}
          />
        );
      });

      const clusterX = clampX(cluster.x);
      const labelY = Math.max(12, PADDING_Y - 22);
      const label = `${cluster.items.length} exams`;
      const tooltipY = Math.max(8, labelY - 24);
      const tooltipItems = cluster.items.map((item) => ({
        subjectName: item.subjectName,
        dateISO: item.dateISO,
        daysRemaining: item.daysRemaining,
        color: item.color
      }));
      const handleClusterFocus = () =>
        setMarkerTooltip({
          x: clusterX,
          y: tooltipY,
          title: "Upcoming exams",
          items: tooltipItems
        });

      markerGraphics.push(
        <g
          key={`cluster-${clusterIndex}`}
          transform={`translate(${clusterX}, ${labelY})`}
          tabIndex={0}
          role="button"
          aria-label={`Upcoming exams: ${cluster.items.map((item) => item.subjectName).join(", ")}`}
          onFocus={handleClusterFocus}
          onBlur={hideMarkerTooltip}
          onMouseEnter={handleClusterFocus}
          onMouseLeave={hideMarkerTooltip}
        >
          <foreignObject x={-70} y={-18} width={140} height={26}>
            <div className="pointer-events-none flex items-center justify-center rounded-full bg-slate-900/90 px-3 py-1 text-[10px] font-semibold text-white shadow-lg">
              {label}
            </div>
          </foreignObject>
        </g>
      );
    });

    const keyboardOverlay = React.useMemo(() => {
      if (!keyboardSelection) return null;
      const start = clampX(scaleX(Math.min(keyboardSelection.start, keyboardSelection.end)));
      const end = clampX(scaleX(Math.max(keyboardSelection.start, keyboardSelection.end)));
      const widthRect = Math.max(0, end - start);
      if (widthRect <= 0) return null;
      const yTop = keyboardSelection.y ? scaleY(keyboardSelection.y[1]) : PADDING_Y;
      const yBottom = keyboardSelection.y ? scaleY(keyboardSelection.y[0]) : height - PADDING_Y;
      return {
        x: start,
        y: Math.min(yTop, yBottom),
        width: widthRect,
        height: Math.abs(yBottom - yTop)
      };
    }, [keyboardSelection, clampX, scaleX, scaleY, height]);

    const cursor = selectionRect
      ? "crosshair"
      : isPanning
      ? "grabbing"
      : interactionMode === "pan" || temporaryPan
      ? "grab"
      : "default";

    return (
      <div ref={containerRef} className="relative">
        <svg
          ref={svgRef}
          role="img"
          width={width}
          height={height}
          aria-describedby={ariaDescribedBy}
          className="w-full select-none"
          onWheel={handleWheel}
          onContextMenu={(event) => {
            event.preventDefault();
            onRequestStepBack?.();
          }}
          style={{ cursor }}
        >
          {gradientDefs.length > 0 ? <defs>{gradientDefs}</defs> : null}
          <rect width={width} height={height} fill="transparent" />
          <rect
            x={PADDING_X}
            y={PADDING_Y}
            width={plotWidth}
            height={plotHeight}
            fill="transparent"
            onPointerDown={handlePointerDown}
            onPointerUp={handlePointerUp}
            onPointerLeave={handlePointerLeave}
            onPointerCancel={handlePointerCancel}
            onPointerMove={(event) => {
              handlePointerMovePan(event);
              handlePointerMove(event);
            }}
            onDoubleClick={() => onResetDomain?.()}
          />
          {showGrid ? (
            <g className="stroke-white/12">
              {yTicks.map((tick) => (
                <g key={tick.value}>
                  <line
                    x1={PADDING_X}
                    y1={tick.pixel}
                    x2={width - PADDING_X}
                    y2={tick.pixel}
                    className="stroke-white/12"
                  />
                  <text
                    x={12}
                    y={tick.pixel + 4}
                    className="fill-zinc-400 text-[10px]"
                  >
                    {tick.label}
                  </text>
                </g>
              ))}
            </g>
          ) : null}
          <g aria-hidden="true">
            <line
              x1={PADDING_X}
              y1={height - PADDING_Y}
              x2={width - PADDING_X}
              y2={height - PADDING_Y}
              className="stroke-white/12"
            />
            {ticks.map((tick) => {
              const x = scaleX(tick.time);
              return (
                <g key={tick.time} transform={`translate(${x}, ${height - PADDING_Y})`}>
                  <line y1={0} y2={6} className="stroke-white/25" />
                  <text
                    y={18}
                    textAnchor="middle"
                    className="fill-zinc-400 text-[10px]"
                  >
                    {tick.label}
                  </text>
                </g>
              );
            })}
          </g>
          {showTodayLine && todayPosition !== null && (
            <g>
              <line
                x1={todayPosition}
                x2={todayPosition}
                y1={PADDING_Y}
                y2={height - PADDING_Y}
                className="stroke-red-400/70"
                strokeWidth={1.5}
              />
              <text
                x={todayPosition + 4}
                y={PADDING_Y + 12}
                className="fill-red-200 text-[10px]"
              >
                Today
              </text>
            </g>
          )}
          {markerGraphics}
          {paths}
          {topicLabels.length > 0 ? (
            <g aria-hidden="true">
              {topicLabels.map((label) => (
                <text
                  key={`topic-label-${label.topicId}`}
                  x={label.x}
                  y={label.y}
                  textAnchor="start"
                  dominantBaseline="middle"
                  fill="#FFFFFF"
                  stroke="rgba(15,23,42,0.75)"
                  strokeWidth={3}
                  style={{ paintOrder: "stroke fill" }}
                  fontSize={12}
                  fontWeight={600}
                >
                  {label.text}
                </text>
              ))}
            </g>
          ) : null}
<<<<<<< HEAD
          <text x={12} y={16} className="fill-zinc-400 text-[11px]">
=======
          <text x={12} y={16} className="fill-white/40 text-[11px]">
>>>>>>> 09e2de72
            Retention
          </text>
          {keyboardOverlay ? (
            <rect
              x={keyboardOverlay.x}
              y={keyboardOverlay.y}
              width={keyboardOverlay.width}
              height={keyboardOverlay.height}
              fill="rgba(56,189,248,0.12)"
              stroke="rgba(56,189,248,0.7)"
              strokeDasharray="6 4"
              pointerEvents="none"
            />
          ) : null}
          {selectionRect ? (
            <g pointerEvents="none">
              <rect
                x={Math.min(selectionRect.origin.x, selectionRect.current.x)}
                y={Math.min(selectionRect.origin.y, selectionRect.current.y)}
                width={Math.abs(selectionRect.current.x - selectionRect.origin.x)}
                height={Math.abs(selectionRect.current.y - selectionRect.origin.y)}
                fill="rgba(56,189,248,0.15)"
                stroke="rgba(56,189,248,0.8)"
                strokeDasharray="6 4"
              />
              {selectionLabel ? (
                <foreignObject
                  x={Math.min(selectionRect.origin.x, selectionRect.current.x) + 8}
                  y={Math.min(selectionRect.origin.y, selectionRect.current.y) + 8}
                  width={220}
                  height={64}
                >
                  <div className="pointer-events-none rounded-md bg-slate-950/80 px-3 py-2 text-[11px] text-white shadow-lg">
                    <div className="font-semibold">{selectionLabel.primary}</div>
                    {selectionRect.shift && selectionLabel.secondary ? (
                      <div className="text-[10px] text-sky-200">{selectionLabel.secondary}</div>
                    ) : null}
                  </div>
                </foreignObject>
              ) : null}
            </g>
          ) : null}
          {tooltip && (
            <g transform={`translate(${tooltip.x}, ${tooltip.y})`} className="pointer-events-none">
              <circle r={4} fill="#fff" />
              <foreignObject x={8} y={-4} width={220} height={96}>
                <div className="rounded-lg border border-white/10 bg-slate-950/60 p-3 text-xs text-slate-100 shadow-lg backdrop-blur">
                  <div className="font-semibold" style={{ color: tooltip.type ? undefined : "inherit" }}>
                    {tooltip.topic}
                  </div>
                  <div>{tooltipDateFormatter.format(new Date(tooltip.time))}</div>
                  {typeof tooltip.retention !== "undefined" && (
                    <div>Retention: {Math.round(tooltip.retention * 100)}%</div>
                  )}
                  {tooltip.type && (
                    <div>
                      Event: {tooltip.type === "started"
                        ? "Started"
                        : tooltip.type === "skipped"
                        ? "Skipped"
                        : tooltip.type === "checkpoint"
                        ? "Checkpoint"
                        : "Reviewed"}
                    </div>
                  )}
                  {typeof tooltip.intervalDays !== "undefined" && (
                    <div>Interval: {tooltip.intervalDays} day{tooltip.intervalDays === 1 ? "" : "s"}</div>
                  )}
                  {tooltip.notes && <div className="text-[11px] text-zinc-300">Notes: {tooltip.notes}</div>}
                </div>
              </foreignObject>
            </g>
          )}
          {markerTooltip && (
            <g transform={`translate(${markerTooltip.x}, ${markerTooltip.y})`} className="pointer-events-none">
              <foreignObject x={8} y={-4} width={240} height={Math.max(80, markerTooltip.items.length * 36 + 20)}>
                <div className="rounded-lg border border-white/10 bg-slate-950/70 p-3 text-xs text-slate-100 shadow-lg backdrop-blur">
                  {markerTooltip.title ? (
                    <div className="pb-1 text-[11px] font-semibold text-white/80">{markerTooltip.title}</div>
                  ) : null}
                  <div className="space-y-2">
                    {markerTooltip.items.map((item) => {
                      const days = item.daysRemaining ?? 0;
                      const dayLabel = days === 0 ? "Exam today" : `${days} day${days === 1 ? "" : "s"} left`;
                      return (
                        <div key={`${item.subjectName}-${item.dateISO}`} className="flex flex-col gap-1">
                          <div className="flex items-center gap-2">
                            <span className="inline-flex h-2.5 w-2.5 rounded-full" style={{ backgroundColor: item.color }} />
                            <span className="font-semibold">{item.subjectName}</span>
                          </div>
                          <div className="text-[11px] text-zinc-300">
                            {examDateFormatter.format(new Date(item.dateISO))}
                          </div>
                          <div className="text-[11px] text-zinc-400">{dayLabel}</div>
                        </div>
                      );
                    })}
                  </div>
                </div>
              </foreignObject>
            </g>
          )}
        </svg>
      </div>
    );
  }
);

TimelineChart.displayName = "TimelineChart";<|MERGE_RESOLUTION|>--- conflicted
+++ resolved
@@ -491,20 +491,13 @@
         }
       }
       return defs;
-<<<<<<< HEAD
     }, [series, scaleX, makeGradientId, showOpacityGradient, resolveDisplayColor]);
-=======
-    }, [series, scaleX, makeGradientId, showOpacityGradient]);
->>>>>>> 09e2de72
 
     const connectorGradients = React.useMemo(() => {
       if (!showOpacityGradient) return [] as React.ReactNode[];
       const defs: React.ReactNode[] = [];
       for (const line of series) {
-<<<<<<< HEAD
         const color = resolveDisplayColor(line);
-=======
->>>>>>> 09e2de72
         for (const connector of line.connectors) {
           const gradientId = makeGradientId(line.topicId, `connector-${connector.id}`);
           let x1 = scaleX(connector.from.t);
@@ -525,20 +518,12 @@
             >
               <stop
                 offset="0%"
-<<<<<<< HEAD
                 stopColor={color}
-=======
-                stopColor={line.color}
->>>>>>> 09e2de72
                 stopOpacity={clampValue(connector.from.opacity, 0, 1)}
               />
               <stop
                 offset="100%"
-<<<<<<< HEAD
                 stopColor={color}
-=======
-                stopColor={line.color}
->>>>>>> 09e2de72
                 stopOpacity={clampValue(connector.to.opacity, 0, 1)}
               />
             </linearGradient>
@@ -546,7 +531,6 @@
         }
       }
       return defs;
-<<<<<<< HEAD
     }, [series, scaleX, makeGradientId, showOpacityGradient, resolveDisplayColor]);
 
     const areaGradients = React.useMemo(() => {
@@ -567,13 +551,6 @@
     const gradientDefs = React.useMemo(
       () => [...areaGradients, ...segmentGradients, ...connectorGradients],
       [areaGradients, segmentGradients, connectorGradients]
-=======
-    }, [series, scaleX, makeGradientId, showOpacityGradient]);
-
-    const gradientDefs = React.useMemo(
-      () => [...segmentGradients, ...connectorGradients],
-      [segmentGradients, connectorGradients]
->>>>>>> 09e2de72
     );
 
     const todayPosition = React.useMemo(() => {
@@ -1084,7 +1061,6 @@
       setMarkerTooltip(null);
     }, [examMarkers, xDomain]);
 
-<<<<<<< HEAD
     const paths = series.map((line) => {
       const color = resolveDisplayColor(line);
       const areaGradientId = makeAreaGradientId(line.topicId);
@@ -1179,174 +1155,6 @@
             }
             const y = scaleY(Math.max(yDomain[0], Math.min(yDomain[1], yValue)));
             const handleFocus = () =>
-=======
-    const paths = series.map((line) => (
-      <g key={line.topicId}>
-        {line.segments.map((segment) => {
-          if (segment.points.length === 0) return null;
-          const gradientId = makeGradientId(line.topicId, segment.id);
-          const strokeColor = showOpacityGradient ? `url(#${gradientId})` : line.color;
-          return (
-            <path
-              key={segment.id}
-              d={segment.points
-                .map((point, index) => `${index === 0 ? "M" : "L"} ${scaleX(point.t)} ${scaleY(point.r)}`)
-                .join(" ")}
-              fill="none"
-              stroke={strokeColor}
-              strokeWidth={segment.isHistorical ? 1.5 : 2.5}
-              strokeLinecap="round"
-              strokeLinejoin="round"
-              strokeOpacity={showOpacityGradient ? undefined : 1}
-            />
-          );
-        })}
-        {line.connectors.map((connector) => {
-          const fromX = scaleX(connector.from.t);
-          const fromY = scaleY(connector.from.r);
-          const toX = scaleX(connector.to.t);
-          const toY = scaleY(connector.to.r);
-          const gradientId = makeGradientId(line.topicId, `connector-${connector.id}`);
-          const strokeColor = showOpacityGradient ? `url(#${gradientId})` : line.color;
-          return (
-            <line
-              key={connector.id}
-              x1={fromX}
-              y1={fromY}
-              x2={toX}
-              y2={toY}
-              stroke={strokeColor}
-              strokeWidth={2}
-              strokeLinecap="round"
-              strokeOpacity={showOpacityGradient ? undefined : 1}
-            />
-          );
-        })}
-        {showReviewMarkers
-          ? line.stitches.map((stitch) => {
-            const x = scaleX(stitch.t);
-            const yTop = scaleY(Math.min(1, Math.max(yDomain[0], stitch.to)));
-            const yBottom = scaleY(Math.max(yDomain[0], Math.min(yDomain[1], stitch.from)));
-            return (
-              <line
-                key={stitch.id}
-                x1={x}
-                x2={x}
-                y1={yTop}
-                y2={yBottom}
-                stroke={line.color}
-                strokeWidth={1.5}
-                strokeDasharray="2 2"
-                opacity={0.8}
-                pointerEvents="none"
-              />
-            );
-          })
-          : null}
-        {line.events.map((event) => {
-          const x = scaleX(event.t);
-          let yValue = 1;
-          if (event.type === "checkpoint") {
-            const segment = line.segments.find((seg) => seg.checkpoint && seg.checkpoint.t === event.t);
-            if (segment?.checkpoint) {
-              yValue = segment.checkpoint.target;
-            }
-          }
-          const y = scaleY(Math.max(yDomain[0], Math.min(yDomain[1], yValue)));
-          const handleFocus = () =>
-            setTooltip({
-              x,
-              y: scaleY(Math.min(0.9, yDomain[1])),
-              topic: line.topicTitle,
-              time: event.t,
-              type: event.type,
-              intervalDays: event.intervalDays,
-              notes: event.notes
-            });
-          const transform = `translate(${x}, ${y})`;
-
-          if (event.type === "started") {
-            if (!showEventDots) return null;
-            return (
-              <rect
-                key={event.id}
-                x={-5}
-                y={-5}
-                width={10}
-                height={10}
-                fill={line.color}
-                tabIndex={0}
-                transform={transform}
-                aria-label={`${line.topicTitle} started ${tooltipDateFormatter.format(new Date(event.t))}`}
-                onFocus={handleFocus}
-                onBlur={hideTooltip}
-                onMouseEnter={handleFocus}
-                onMouseLeave={hideTooltip}
-              />
-            );
-          }
-
-          if (!showReviewMarkers) {
-            return null;
-          }
-
-          if (event.type === "skipped") {
-            return (
-              <polygon
-                key={event.id}
-                points="0,-6 6,0 0,6 -6,0"
-                fill={line.color}
-                tabIndex={0}
-                transform={transform}
-                aria-label={`${line.topicTitle} skipped ${tooltipDateFormatter.format(new Date(event.t))}`}
-                onFocus={handleFocus}
-                onBlur={hideTooltip}
-                onMouseEnter={handleFocus}
-                onMouseLeave={hideTooltip}
-              />
-            );
-          }
-
-          if (event.type === "checkpoint") {
-            return (
-              <circle
-                key={event.id}
-                r={6}
-                fill="white"
-                stroke={line.color}
-                strokeWidth={2}
-                tabIndex={0}
-                transform={transform}
-                aria-label={`${line.topicTitle} checkpoint ${tooltipDateFormatter.format(new Date(event.t))}`}
-                onFocus={handleFocus}
-                onBlur={hideTooltip}
-                onMouseEnter={handleFocus}
-                onMouseLeave={hideTooltip}
-              />
-            );
-          }
-
-          return (
-            <circle
-              key={event.id}
-              r={5}
-              fill={line.color}
-              tabIndex={0}
-              transform={transform}
-              aria-label={`${line.topicTitle} reviewed ${tooltipDateFormatter.format(new Date(event.t))}`}
-              onFocus={handleFocus}
-              onBlur={hideTooltip}
-              onMouseEnter={handleFocus}
-              onMouseLeave={hideTooltip}
-            />
-          );
-        })}
-        {line.nowPoint && line.nowPoint.t >= xDomain[0] && line.nowPoint.t <= xDomain[1] ? (
-          (() => {
-            const x = scaleX(line.nowPoint!.t);
-            const y = scaleY(line.nowPoint!.r);
-            const handleFocus = () => {
->>>>>>> 09e2de72
               setTooltip({
                 x,
                 y: scaleY(Math.min(0.9, yDomain[1])),
@@ -1896,11 +1704,7 @@
               ))}
             </g>
           ) : null}
-<<<<<<< HEAD
           <text x={12} y={16} className="fill-zinc-400 text-[11px]">
-=======
-          <text x={12} y={16} className="fill-white/40 text-[11px]">
->>>>>>> 09e2de72
             Retention
           </text>
           {keyboardOverlay ? (
