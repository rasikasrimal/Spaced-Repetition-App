"use client";

import * as React from "react";
import { softenColorTone } from "@/lib/colors";
<<<<<<< HEAD
import { useThemePalette } from "@/hooks/use-theme-palette";
=======
>>>>>>> 3762e7d2
import { startOfDayInTimeZone } from "@/lib/date";

export type TimelinePoint = { t: number; r: number; opacity: number };

export type TimelineSegment = {
  id: string;
  points: TimelinePoint[];
  isHistorical: boolean;
  fade: { from: number; to: number };
  checkpoint?: { t: number; target: number };
};

export type TimelineStitch = {
  id: string;
  t: number;
  from: number;
  to: number;
  notes?: string;
};

export type TimelineNowPoint = {
  t: number;
  r: number;
  notes?: string;
};

export type TimelineSeries = {
  topicId: string;
  topicTitle: string;
  color: string;
  points: TimelinePoint[];
  segments: TimelineSegment[];
  connectors: { id: string; from: TimelinePoint; to: TimelinePoint }[];
  stitches: TimelineStitch[];
  events: {
    id: string;
    t: number;
    type: "started" | "reviewed" | "skipped" | "checkpoint";
    intervalDays?: number;
    notes?: string;
  }[];
  nowPoint?: TimelineNowPoint | null;
};

export type TimelineExamMarker = {
  id: string;
  time: number;
  color: string;
  subjectName: string;
  daysRemaining: number | null;
  dateISO: string;
};

type MarkerItem = TimelineExamMarker & { x: number };
type MarkerCluster = { items: MarkerItem[]; x: number };

type TimelineViewport = {
  x: [number, number];
  y: [number, number];
};

type ViewportChangeSource = "selection" | "wheel" | "pan" | "keyboard" | "touch";

type ViewportChangeOptions = {
  push?: boolean;
  replace?: boolean;
  source?: ViewportChangeSource;
};

type InteractionMode = "zoom" | "pan";

type KeyboardBand = {
  start: number;
  end: number;
  y?: [number, number];
};

type SelectionState = {
  pointerId: number;
  pointerType: string;
  origin: { x: number; y: number };
  current: { x: number; y: number };
  shift: boolean;
};

type PanState = {
  pointerId: number;
  originClientX: number;
  startDomain: [number, number];
};

type PinchState = {
  initialDistance: number;
  initialCenter: number;
  initialDomain: [number, number];
  initialSpan: number;
  pushed: boolean;
};

interface TimelineChartProps {
  series: TimelineSeries[];
  xDomain: [number, number];
  yDomain: [number, number];
  onViewportChange?: (viewport: TimelineViewport, options?: ViewportChangeOptions) => void;
  fullDomain?: [number, number];
  fullYDomain?: [number, number];
  height?: number;
  showGrid?: boolean;
  examMarkers?: TimelineExamMarker[];
  showTodayLine?: boolean;
  timeZone?: string;
  onResetDomain?: () => void;
  ariaDescribedBy?: string;
  interactionMode?: InteractionMode;
  temporaryPan?: boolean;
  onRequestStepBack?: () => void;
  onTooSmallSelection?: () => void;
  keyboardSelection?: KeyboardBand | null;
  showOpacityGradient?: boolean;
  showReviewMarkers?: boolean;
  showEventDots?: boolean;
  showTopicLabels?: boolean;
}

const PADDING_X = 48;
const PADDING_Y = 32;
const DAY_MS = 24 * 60 * 60 * 1000;
const WEEK_MS = 7 * DAY_MS;
const MIN_SPAN_MS = DAY_MS;
const MIN_Y_SPAN = 0.05;
const TICK_SPACING_PX = 96;
const MIN_DRAG_PX = 10;

type RangeTuple = [number, number];

const clampValue = (value: number, min: number, max: number) => Math.max(min, Math.min(max, value));

const clampRange = (range: RangeTuple, bounds: RangeTuple | undefined, minSpan: number): RangeTuple => {
  if (!bounds) return range;
  const [requestedStart, requestedEnd] = range;
  const [boundStart, boundEnd] = bounds;
  const availableSpan = Math.max(minSpan, boundEnd - boundStart);
  const requestedSpan = clampValue(requestedEnd - requestedStart, minSpan, availableSpan);
  let start = clampValue(requestedStart, boundStart, boundEnd - requestedSpan);
  let end = start + requestedSpan;
  if (end > boundEnd) {
    end = boundEnd;
    start = end - requestedSpan;
  }
  if (start < boundStart) {
    start = boundStart;
    end = start + requestedSpan;
  }
  return [start, end];
};

type XYPoint = { x: number; y: number };

const MONOTONE_EPSILON = 1e-6;

const computeMonotoneTangents = (points: XYPoint[]): number[] => {
  const count = points.length;
  const tangents = new Array<number>(count).fill(0);
  if (count < 2) {
    return tangents;
  }

  const slopes: number[] = new Array(count - 1);
  for (let index = 0; index < count - 1; index += 1) {
    const current = points[index];
    const next = points[index + 1];
    const dx = next.x - current.x;
    slopes[index] = Math.abs(dx) < MONOTONE_EPSILON ? 0 : (next.y - current.y) / dx;
  }

  tangents[0] = slopes[0] ?? 0;
  tangents[count - 1] = slopes[slopes.length - 1] ?? 0;

  for (let index = 1; index < count - 1; index += 1) {
    const prev = slopes[index - 1];
    const next = slopes[index];
    if (prev === 0 || next === 0 || (prev < 0 && next > 0) || (prev > 0 && next < 0)) {
      tangents[index] = 0;
    } else {
      tangents[index] = (prev + next) / 2;
    }
  }

  for (let index = 0; index < slopes.length; index += 1) {
    const slope = slopes[index];
    if (slope === 0) {
      tangents[index] = 0;
      tangents[index + 1] = 0;
      continue;
    }
    const a = tangents[index] / slope;
    const b = tangents[index + 1] / slope;
    const magnitude = Math.hypot(a, b);
    if (magnitude > 3) {
      const scale = 3 / magnitude;
      tangents[index] = scale * a * slope;
      tangents[index + 1] = scale * b * slope;
    }
  }

  return tangents;
};

const buildMonotoneCommands = (points: XYPoint[], tangents: number[]): string[] => {
  if (points.length === 0) return [];
  const commands: string[] = [`M ${points[0].x} ${points[0].y}`];
  for (let index = 0; index < points.length - 1; index += 1) {
    const current = points[index];
    const next = points[index + 1];
    const dx = next.x - current.x;
    if (Math.abs(dx) < MONOTONE_EPSILON) {
      commands.push(`L ${next.x} ${next.y}`);
      continue;
    }
    const t0 = tangents[index];
    const t1 = tangents[index + 1];
    const x1 = current.x + dx / 3;
    const y1 = current.y + (dx / 3) * t0;
    const x2 = next.x - dx / 3;
    const y2 = next.y - (dx / 3) * t1;
    commands.push(`C ${x1} ${y1} ${x2} ${y2} ${next.x} ${next.y}`);
  }
  return commands;
};

const createSmoothPaths = (
  points: TimelinePoint[],
  scaleX: (time: number) => number,
  scaleY: (value: number) => number,
  baselineY: number
): { line: string; area: string | null } | null => {
  if (!points || points.length === 0) return null;
  const coords = points.map((point) => ({ x: scaleX(point.t), y: scaleY(point.r) }));
  if (coords.length === 1) {
    const only = coords[0];
    const linePath = `M ${only.x} ${only.y}`;
    return { line: linePath, area: `${linePath} L ${only.x} ${baselineY} Z` };
  }
  const tangents = computeMonotoneTangents(coords);
  const commands = buildMonotoneCommands(coords, tangents);
  const linePath = commands.join(" ");
  const closing = [`L ${coords[coords.length - 1].x} ${baselineY}`, `L ${coords[0].x} ${baselineY}`, "Z"];
  const areaPath = [...commands, ...closing].join(" ");
  return { line: linePath, area: areaPath };
};

const ensureSpan = (range: RangeTuple, minSpan: number): RangeTuple => {
  const span = range[1] - range[0];
  if (span >= minSpan) return range;
  const center = (range[0] + range[1]) / 2;
  const half = minSpan / 2;
  return [center - half, center + half];
};
export const TimelineChart = React.forwardRef<SVGSVGElement, TimelineChartProps>(
  (
    {
      series,
      xDomain,
      yDomain,
      onViewportChange,
      fullDomain,
      fullYDomain,
      height = 400,
      showGrid = true,
      examMarkers = [],
      showTodayLine = true,
      timeZone = "UTC",
      onResetDomain,
      ariaDescribedBy,
      interactionMode = "zoom",
      temporaryPan = false,
      onRequestStepBack,
      onTooSmallSelection,
      keyboardSelection,
      showOpacityGradient = true,
      showReviewMarkers = false,
      showEventDots = true,
      showTopicLabels = true
    },
    ref
  ) => {
    const containerRef = React.useRef<HTMLDivElement | null>(null);
    const svgRef = React.useRef<SVGSVGElement | null>(null);
    React.useImperativeHandle(ref, () => svgRef.current as SVGSVGElement);

    const palette = useThemePalette();
    const gradientPrefix = React.useId();

    const makeGradientId = React.useCallback(
      (topicId: string, segmentId: string) =>
        `${gradientPrefix}-${topicId}-${segmentId}`.replace(/[^a-zA-Z0-9_-]/g, "-"),
      [gradientPrefix]
    );

    const makeAreaGradientId = React.useCallback(
      (topicId: string) => `${gradientPrefix}-area-${topicId}`.replace(/[^a-zA-Z0-9_-]/g, "-"),
      [gradientPrefix]
    );

    React.useEffect(() => {
      const element = containerRef.current;
      if (!element) return;

      const handleWheelCapture = (event: WheelEvent) => {
        if (!containerRef.current) return;
        if (!containerRef.current.contains(event.target as Node)) return;
        event.preventDefault();
      };

      element.addEventListener("wheel", handleWheelCapture, { passive: false });

      return () => {
        element.removeEventListener("wheel", handleWheelCapture);
      };
    }, []);

    const [width, setWidth] = React.useState(960);
    const [isPanning, setIsPanning] = React.useState(false);
    const [hoveredTopicId, setHoveredTopicId] = React.useState<string | null>(null);

    const tooltipDateFormatter = React.useMemo(
      () =>
        new Intl.DateTimeFormat("en", {
          timeZone,
          weekday: "short",
          month: "short",
          day: "numeric",
          year: "numeric"
        }),
      [timeZone]
    );

    const axisDayFormatter = React.useMemo(
      () =>
        new Intl.DateTimeFormat("en", {
          timeZone,
          month: "short",
          day: "numeric"
        }),
      [timeZone]
    );

    const axisMonthFormatter = React.useMemo(
      () =>
        new Intl.DateTimeFormat("en", {
          timeZone,
          month: "short",
          year: "numeric"
        }),
      [timeZone]
    );

    const examDateFormatter = React.useMemo(
      () =>
        new Intl.DateTimeFormat("en", {
          timeZone,
          month: "short",
          day: "numeric",
          year: "numeric"
        }),
      [timeZone]
    );

    React.useEffect(() => {
      const element = containerRef.current;
      if (!element) return;
      const observer = new ResizeObserver((entries) => {
        const entry = entries[0];
        if (entry) {
          setWidth(Math.max(640, entry.contentRect.width));
        }
      });
      observer.observe(element);
      return () => observer.disconnect();
    }, []);

    const plotWidth = React.useMemo(() => Math.max(100, width - PADDING_X * 2), [width]);
    const plotHeight = React.useMemo(() => Math.max(100, height - PADDING_Y * 2), [height]);
    const domainSpan = React.useMemo(() => Math.max(MIN_SPAN_MS, xDomain[1] - xDomain[0]), [xDomain]);
    const ySpan = React.useMemo(() => Math.max(MIN_Y_SPAN, yDomain[1] - yDomain[0]), [yDomain]);

    const scaleX = React.useCallback(
      (time: number) => {
        const ratio = (time - xDomain[0]) / domainSpan;
        return PADDING_X + clampValue(ratio, 0, 1) * plotWidth;
      },
      [xDomain, domainSpan, plotWidth]
    );

    const unscaleX = React.useCallback(
      (pixel: number) => {
        const clamped = clampValue(pixel, PADDING_X, width - PADDING_X);
        const ratio = (clamped - PADDING_X) / plotWidth;
        return xDomain[0] + ratio * domainSpan;
      },
      [xDomain, domainSpan, plotWidth, width]
    );

    const scaleY = React.useCallback(
      (value: number) => {
        const ratio = (value - yDomain[0]) / ySpan;
        const clamped = clampValue(ratio, 0, 1);
        return PADDING_Y + (1 - clamped) * plotHeight;
      },
      [yDomain, ySpan, plotHeight]
    );

    const unscaleY = React.useCallback(
      (pixel: number) => {
        const clamped = clampValue(pixel, PADDING_Y, height - PADDING_Y);
        const ratio = 1 - (clamped - PADDING_Y) / plotHeight;
        return yDomain[0] + clampValue(ratio, 0, 1) * ySpan;
      },
      [yDomain, ySpan, plotHeight, height]
    );

    const baselineY = React.useMemo(() => scaleY(yDomain[0]), [scaleY, yDomain]);

    const displayColorByTopic = React.useMemo(() => {
      const map = new Map<string, string>();
      for (const line of series) {
        map.set(line.topicId, softenColorTone(line.color));
      }
      return map;
    }, [series]);

    const resolveDisplayColor = React.useCallback(
      (line: TimelineSeries) => displayColorByTopic.get(line.topicId) ?? line.color,
      [displayColorByTopic]
    );

    const segmentGradients = React.useMemo(() => {
      if (!showOpacityGradient) return [] as React.ReactNode[];
      const defs: React.ReactNode[] = [];
      for (const line of series) {
        const color = resolveDisplayColor(line);
        for (const segment of line.segments) {
          if (segment.points.length === 0) continue;
          const gradientId = makeGradientId(line.topicId, segment.id);
          const fromTime = Number.isFinite(segment.fade.from)
            ? segment.fade.from
            : segment.points[0]?.t ?? segment.points[segment.points.length - 1]?.t;
          const toTime = Number.isFinite(segment.fade.to) ? segment.fade.to : fromTime;
          if (!Number.isFinite(fromTime) || !Number.isFinite(toTime)) continue;
          const startTime = Math.min(fromTime, toTime);
          const endTime = Math.max(fromTime, toTime);
          let x1 = scaleX(startTime);
          let x2 = scaleX(endTime);
          if (!Number.isFinite(x1) || !Number.isFinite(x2)) continue;
          if (x1 === x2) {
            x2 = x1 + 0.001;
          }
          const reversed = toTime < fromTime;
          defs.push(
            <linearGradient
              key={gradientId}
              id={gradientId}
              gradientUnits="userSpaceOnUse"
              x1={x1}
              y1={0}
              x2={x2}
              y2={0}
            >
              {reversed ? (
                <>
                  <stop offset="0%" stopColor={color} stopOpacity={1} />
                  <stop offset="100%" stopColor={color} stopOpacity={0} />
                </>
              ) : (
                <>
                  <stop offset="0%" stopColor={color} stopOpacity={0} />
                  <stop offset="100%" stopColor={color} stopOpacity={1} />
                </>
              )}
            </linearGradient>
          );
        }
      }
      return defs;
    }, [series, scaleX, makeGradientId, showOpacityGradient, resolveDisplayColor]);

    const connectorGradients = React.useMemo(() => {
      if (!showOpacityGradient) return [] as React.ReactNode[];
      const defs: React.ReactNode[] = [];
      for (const line of series) {
        const color = resolveDisplayColor(line);
        for (const connector of line.connectors) {
          const gradientId = makeGradientId(line.topicId, `connector-${connector.id}`);
          let x1 = scaleX(connector.from.t);
          let x2 = scaleX(connector.to.t);
          if (!Number.isFinite(x1) || !Number.isFinite(x2)) continue;
          if (x1 === x2) {
            x2 = x1 + 0.001;
          }
          defs.push(
            <linearGradient
              key={gradientId}
              id={gradientId}
              gradientUnits="userSpaceOnUse"
              x1={x1}
              y1={0}
              x2={x2}
              y2={0}
            >
              <stop
                offset="0%"
                stopColor={color}
                stopOpacity={clampValue(connector.from.opacity, 0, 1)}
              />
              <stop
                offset="100%"
                stopColor={color}
                stopOpacity={clampValue(connector.to.opacity, 0, 1)}
              />
            </linearGradient>
          );
        }
      }
      return defs;
    }, [series, scaleX, makeGradientId, showOpacityGradient, resolveDisplayColor]);

    const areaGradients = React.useMemo(() => {
      const defs: React.ReactNode[] = [];
      for (const line of series) {
        const color = resolveDisplayColor(line);
        const gradientId = makeAreaGradientId(line.topicId);
        defs.push(
          <linearGradient key={gradientId} id={gradientId} x1="0" y1="0" x2="0" y2="1">
            <stop offset="0%" stopColor={color} stopOpacity={0.32} />
            <stop offset="100%" stopColor={color} stopOpacity={0} />
          </linearGradient>
        );
      }
      return defs;
    }, [series, makeAreaGradientId, resolveDisplayColor]);

    const gradientDefs = React.useMemo(
      () => [...areaGradients, ...segmentGradients, ...connectorGradients],
      [areaGradients, segmentGradients, connectorGradients]
    );

    const todayPosition = React.useMemo(() => {
      const now = Date.now();
      if (now < xDomain[0] || now > xDomain[1]) return null;
      return scaleX(now);
    }, [scaleX, xDomain]);

    const yTicks = React.useMemo(() => {
      const steps = 4;
      const ticks: { value: number; label: string; pixel: number }[] = [];
      for (let index = 0; index <= steps; index += 1) {
        const ratio = index / steps;
        const value = yDomain[0] + ratio * ySpan;
        ticks.push({ value, label: `${Math.round(value * 100)}%`, pixel: scaleY(value) });
      }
      return ticks;
    }, [yDomain, ySpan, scaleY]);

    const ticks = React.useMemo(() => {
      if (!Number.isFinite(xDomain[0]) || !Number.isFinite(xDomain[1]) || xDomain[0] >= xDomain[1]) {
        return [] as { time: number; label: string }[];
      }
      const spanMs = xDomain[1] - xDomain[0];
      const spanDays = spanMs / DAY_MS;
      const maxTicks = Math.max(4, Math.floor(plotWidth / TICK_SPACING_PX));
      if (maxTicks <= 0) return [];

      const dailyThreshold = maxTicks * 2;
      const weeklyThreshold = maxTicks * 7;

      let mode: "day" | "week" | "month";
      if (spanDays <= dailyThreshold) {
        mode = "day";
      } else if (spanDays <= weeklyThreshold) {
        mode = "week";
      } else {
        mode = "month";
      }

      const results: { time: number; label: string }[] = [];
      const rangeStart = startOfDayInTimeZone(new Date(xDomain[0]), timeZone).getTime();
      const end = xDomain[1];

      if (mode === "month") {
        const cursor = new Date(rangeStart);
        cursor.setUTCDate(1);
        if (cursor.getTime() < xDomain[0]) {
          cursor.setUTCMonth(cursor.getUTCMonth() + 1);
        }
        const totalMonths = Math.max(1, Math.ceil(spanDays / 30));
        const stepMonths = Math.max(1, Math.ceil(totalMonths / maxTicks));
        while (cursor.getTime() <= end) {
          results.push({
            time: cursor.getTime(),
            label: axisMonthFormatter.format(cursor)
          });
          cursor.setUTCMonth(cursor.getUTCMonth() + stepMonths);
        }
      } else {
        const stepMs = mode === "day" ? DAY_MS : WEEK_MS;
        let cursor = rangeStart;
        if (cursor < xDomain[0]) {
          const delta = Math.ceil((xDomain[0] - cursor) / stepMs);
          cursor += delta * stepMs;
        }
        while (cursor <= end) {
          results.push({
            time: cursor,
            label: axisDayFormatter.format(new Date(cursor))
          });
          cursor += stepMs;
        }
      }

      return results;
    }, [xDomain, plotWidth, timeZone, axisDayFormatter, axisMonthFormatter]);

    const handlePointerMove: React.PointerEventHandler<SVGRectElement> = () => {};

    const selectionRef = React.useRef<SelectionState | null>(null);
    const [selectionRect, setSelectionRect] = React.useState<SelectionState | null>(null);
    const [selectionLabel, setSelectionLabel] = React.useState<{ primary: string; secondary?: string } | null>(null);

    const panStateRef = React.useRef<PanState | null>(null);

    const activeTouchesRef = React.useRef<Map<number, { x: number; y: number }>>(new Map());
    const pinchStateRef = React.useRef<PinchState | null>(null);

    const wheelActiveRef = React.useRef(false);
    const wheelTimeoutRef = React.useRef<number | null>(null);

    const clearWheelSession = React.useCallback(() => {
      if (wheelTimeoutRef.current) {
        window.clearTimeout(wheelTimeoutRef.current);
        wheelTimeoutRef.current = null;
      }
      wheelActiveRef.current = false;
    }, []);

    const commitViewportChange = React.useCallback(
      (viewport: TimelineViewport, options: ViewportChangeOptions) => {
        if (!onViewportChange) return;
        onViewportChange(viewport, options);
      },
      [onViewportChange]
    );

    const cancelSelection = React.useCallback(() => {
      selectionRef.current = null;
      setSelectionRect(null);
      setSelectionLabel(null);
    }, []);

    const updateSelectionVisual = React.useCallback(
      (state: SelectionState | null) => {
        if (!state) {
          setSelectionRect(null);
          setSelectionLabel(null);
          return;
        }
        const x0 = clampValue(state.origin.x, PADDING_X, width - PADDING_X);
        const y0 = clampValue(state.origin.y, PADDING_Y, height - PADDING_Y);
        const x1 = clampValue(state.current.x, PADDING_X, width - PADDING_X);
        const y1 = clampValue(state.current.y, PADDING_Y, height - PADDING_Y);
        const rect: SelectionState = {
          ...state,
          origin: { x: x0, y: y0 },
          current: { x: x1, y: y1 }
        };
        setSelectionRect(rect);

        const minX = Math.min(x0, x1);
        const maxX = Math.max(x0, x1);
        const minY = Math.min(y0, y1);
        const maxY = Math.max(y0, y1);
        const startTime = unscaleX(minX);
        const endTime = unscaleX(maxX);
        const primary = `${axisDayFormatter.format(new Date(startTime))} ? ${axisDayFormatter.format(new Date(endTime))}`;

        if (rect.shift) {
          const topValue = unscaleY(minY);
          const bottomValue = unscaleY(maxY);
          const secondary = `${Math.round(bottomValue * 100)}% ? ${Math.round(topValue * 100)}% retention`;
          setSelectionLabel({ primary, secondary });
        } else {
          setSelectionLabel({ primary });
        }
      },
      [axisDayFormatter, height, unscaleX, unscaleY, width]
    );

    const finalizeSelection = React.useCallback(
      (state: SelectionState | null) => {
        if (!state) {
          cancelSelection();
          return;
        }
        const x0 = clampValue(state.origin.x, PADDING_X, width - PADDING_X);
        const x1 = clampValue(state.current.x, PADDING_X, width - PADDING_X);
        const spanPx = Math.abs(x1 - x0);
        if (spanPx < MIN_DRAG_PX) {
          cancelSelection();
          return;
        }
        const startTime = unscaleX(Math.min(x0, x1));
        const endTime = unscaleX(Math.max(x0, x1));
        const span = endTime - startTime;
        if (span < MIN_SPAN_MS) {
          onTooSmallSelection?.();
          cancelSelection();
          return;
        }
        let nextY: RangeTuple;
        if (state.shift) {
          const y0 = clampValue(state.origin.y, PADDING_Y, height - PADDING_Y);
          const y1 = clampValue(state.current.y, PADDING_Y, height - PADDING_Y);
          const topValue = unscaleY(Math.min(y0, y1));
          const bottomValue = unscaleY(Math.max(y0, y1));
          const ensured = ensureSpan([topValue, bottomValue], MIN_Y_SPAN);
          nextY = clampRange(ensured, fullYDomain, MIN_Y_SPAN);
        } else {
          nextY = yDomain;
        }
        const ensuredX = ensureSpan([startTime, endTime], MIN_SPAN_MS);
        const nextX = clampRange(ensuredX, fullDomain, MIN_SPAN_MS);
        commitViewportChange({ x: nextX, y: nextY }, { push: true, source: "selection" });
        cancelSelection();
      },
      [cancelSelection, commitViewportChange, fullDomain, fullYDomain, height, onTooSmallSelection, unscaleX, unscaleY, width, yDomain]
    );

    React.useEffect(() => {
      const handleKeydown = (event: KeyboardEvent) => {
        if (event.key === "Escape" && selectionRef.current) {
          event.preventDefault();
          cancelSelection();
        }
      };
      window.addEventListener("keydown", handleKeydown);
      return () => window.removeEventListener("keydown", handleKeydown);
    }, [cancelSelection]);

    const beginPan = React.useCallback(
      (event: React.PointerEvent<SVGRectElement>) => {
        panStateRef.current = {
          pointerId: event.pointerId,
          originClientX: event.clientX,
          startDomain: xDomain
        };
        setIsPanning(true);
      },
      [xDomain]
    );

    const updatePan = React.useCallback(
      (event: React.PointerEvent<SVGRectElement>) => {
        if (!panStateRef.current || !onViewportChange) return;
        const deltaPx = event.clientX - panStateRef.current.originClientX;
        const fraction = deltaPx / plotWidth;
        const deltaMs = fraction * domainSpan;
        const next: RangeTuple = [
          panStateRef.current.startDomain[0] - deltaMs,
          panStateRef.current.startDomain[1] - deltaMs
        ];
        const clamped = clampRange(next, fullDomain, MIN_SPAN_MS);
        commitViewportChange({ x: clamped, y: yDomain }, { replace: true, source: "pan" });
      },
      [commitViewportChange, domainSpan, fullDomain, onViewportChange, plotWidth, yDomain]
    );

    const endPan = React.useCallback(() => {
      panStateRef.current = null;
      setIsPanning(false);
    }, []);

    const shouldPan = React.useCallback(
      (event: React.PointerEvent<SVGRectElement>) => {
        if (temporaryPan) return true;
        if (interactionMode === "pan") return true;
        if (event.pointerType === "touch" && activeTouchesRef.current.size >= 2) return true;
        if (event.button === 1) return true;
        return false;
      },
      [interactionMode, temporaryPan]
    );

    const handlePointerDown: React.PointerEventHandler<SVGRectElement> = (event) => {
      if (event.button === 2) {
        event.preventDefault();
        onRequestStepBack?.();
        return;
      }

      (event.target as Element).setPointerCapture(event.pointerId);

      if (event.pointerType === "touch") {
        activeTouchesRef.current.set(event.pointerId, {
          x: event.nativeEvent.offsetX,
          y: event.nativeEvent.offsetY
        });
      }

      if (shouldPan(event)) {
        beginPan(event);
        return;
      }

      const state: SelectionState = {
        pointerId: event.pointerId,
        pointerType: event.pointerType,
        origin: { x: event.nativeEvent.offsetX, y: event.nativeEvent.offsetY },
        current: { x: event.nativeEvent.offsetX, y: event.nativeEvent.offsetY },
        shift: event.shiftKey
      };
      selectionRef.current = state;
      updateSelectionVisual(state);
    };

    const handlePointerMovePan: React.PointerEventHandler<SVGRectElement> = (event) => {
      if (event.pointerType === "touch") {
        if (activeTouchesRef.current.has(event.pointerId)) {
          activeTouchesRef.current.set(event.pointerId, {
            x: event.nativeEvent.offsetX,
            y: event.nativeEvent.offsetY
          });
        }
        if (activeTouchesRef.current.size >= 2) {
          event.preventDefault();
          const touches = Array.from(activeTouchesRef.current.values());
          const [first, second] = touches;
          const distance = Math.abs(second.x - first.x);
          const center = (second.x + first.x) / 2;
          if (!pinchStateRef.current) {
            pinchStateRef.current = {
              initialDistance: Math.max(1, distance),
              initialCenter: center,
              initialDomain: xDomain,
              initialSpan: domainSpan,
              pushed: false
            };
          } else {
            const session = pinchStateRef.current;
            const ratio = clampValue(distance / session.initialDistance, 0.25, 4);
            const newSpan = Math.max(MIN_SPAN_MS, session.initialSpan * ratio);
            const centerRatio = clampValue((session.initialCenter - PADDING_X) / plotWidth, 0, 1);
            const initialCenterValue = session.initialDomain[0] + centerRatio * session.initialSpan;
            const centerDeltaPx = center - session.initialCenter;
            const centerShift = (centerDeltaPx / plotWidth) * session.initialSpan;
            let nextCenter = initialCenterValue + centerShift;
            let nextStart = nextCenter - newSpan / 2;
            let nextEnd = nextCenter + newSpan / 2;
            const clamped = clampRange([nextStart, nextEnd], fullDomain, MIN_SPAN_MS);
            nextStart = clamped[0];
            nextEnd = clamped[1];
            const options: ViewportChangeOptions = session.pushed
              ? { replace: true, source: "touch" }
              : { push: true, source: "touch" };
            commitViewportChange({ x: [nextStart, nextEnd], y: yDomain }, options);
            pinchStateRef.current = { ...session, pushed: true };
          }
          return;
        }
      }

      if (panStateRef.current) {
        updatePan(event);
        return;
      }

      if (!selectionRef.current || selectionRef.current.pointerId !== event.pointerId) return;
      const nextState: SelectionState = {
        ...selectionRef.current,
        current: { x: event.nativeEvent.offsetX, y: event.nativeEvent.offsetY },
        shift: event.shiftKey
      };
      selectionRef.current = nextState;
      updateSelectionVisual(nextState);
    };

    const handlePointerUp: React.PointerEventHandler<SVGRectElement> = (event) => {
      (event.target as Element).releasePointerCapture(event.pointerId);

      if (event.pointerType === "touch") {
        activeTouchesRef.current.delete(event.pointerId);
        if (activeTouchesRef.current.size < 2) {
          pinchStateRef.current = null;
        }
      }

      if (panStateRef.current && panStateRef.current.pointerId === event.pointerId) {
        endPan();
        return;
      }

      if (selectionRef.current && selectionRef.current.pointerId === event.pointerId) {
        finalizeSelection(selectionRef.current);
      }
    };

    const handlePointerLeave: React.PointerEventHandler<SVGRectElement> = () => {
      cancelSelection();
      endPan();
      pinchStateRef.current = null;
      activeTouchesRef.current.clear();
      setHoveredTopicId(null);
    };

    const handlePointerCancel: React.PointerEventHandler<SVGRectElement> = () => {
      cancelSelection();
      endPan();
      pinchStateRef.current = null;
      activeTouchesRef.current.clear();
    };

    const handleWheel: React.WheelEventHandler<SVGSVGElement> = (event) => {
      if (!onViewportChange) return;
      const { deltaY, deltaX, offsetX, shiftKey } = event.nativeEvent;

      if (shiftKey) {
        event.preventDefault();
        const delta = deltaX !== 0 ? deltaX : deltaY;
        if (delta === 0) return;
        const fraction = delta / plotWidth;
        const deltaMs = fraction * domainSpan;
        const next: [number, number] = [xDomain[0] + deltaMs, xDomain[1] + deltaMs];
        commitViewportChange({ x: clampRange(next, fullDomain, MIN_SPAN_MS), y: yDomain }, { replace: true, source: "pan" });
        return;
      }

      if (offsetX < PADDING_X || offsetX > width - PADDING_X) return;
      event.preventDefault();
      const zoomIn = deltaY < 0;
      let newSpan = domainSpan * (zoomIn ? 0.85 : 1.15);
      const fullSpan = fullDomain ? Math.max(MIN_SPAN_MS, fullDomain[1] - fullDomain[0]) : Number.POSITIVE_INFINITY;
      newSpan = clampValue(newSpan, MIN_SPAN_MS, fullSpan);
      const ratio = clampValue((offsetX - PADDING_X) / plotWidth, 0, 1);
      const anchorTime = xDomain[0] + domainSpan * ratio;
      const nextStart = anchorTime - newSpan * ratio;
      const nextEnd = nextStart + newSpan;
      const next = clampRange([nextStart, nextEnd], fullDomain, MIN_SPAN_MS);
      const options: ViewportChangeOptions = wheelActiveRef.current
        ? { replace: true, source: "wheel" }
        : { push: true, source: "wheel" };
      commitViewportChange({ x: next, y: yDomain }, options);
      wheelActiveRef.current = true;
      if (wheelTimeoutRef.current) {
        window.clearTimeout(wheelTimeoutRef.current);
      }
      wheelTimeoutRef.current = window.setTimeout(clearWheelSession, 220);
    };

    React.useEffect(() => () => clearWheelSession(), [clearWheelSession]);

    const paths = series.map((line) => {
      const color = resolveDisplayColor(line);
      const areaGradientId = makeAreaGradientId(line.topicId);
      return (
        <g key={line.topicId}>
          <g>
            {line.segments.map((segment) => {
              if (segment.points.length === 0) return null;
              const gradientId = makeGradientId(line.topicId, segment.id);
              const strokeColor = showOpacityGradient ? `url(#${gradientId})` : color;
              const smooth = createSmoothPaths(segment.points, scaleX, scaleY, baselineY);
              if (!smooth) return null;
              return (
                <React.Fragment key={segment.id}>
                  {smooth.area ? (
                    <path
                      d={smooth.area}
                      fill={`url(#${areaGradientId})`}
                      opacity={segment.isHistorical ? 0.45 : 0.7}
                      pointerEvents="none"
                    />
                  ) : null}
                  <path
                    d={smooth.line}
                    fill="none"
                    stroke={strokeColor}
                    strokeWidth={segment.isHistorical ? 1.4 : 2.4}
                    strokeLinecap="round"
                    strokeLinejoin="round"
                  />
                </React.Fragment>
              );
            })}
            {line.connectors.map((connector) => {
              const fromX = scaleX(connector.from.t);
              const fromY = scaleY(connector.from.r);
              const toX = scaleX(connector.to.t);
              const toY = scaleY(connector.to.r);
              const gradientId = makeGradientId(line.topicId, `connector-${connector.id}`);
              const strokeColor = showOpacityGradient ? `url(#${gradientId})` : color;
              return (
                <line
                  key={connector.id}
                  x1={fromX}
                  y1={fromY}
                  x2={toX}
                  y2={toY}
                  stroke={strokeColor}
                  strokeWidth={2}
                  strokeLinecap="round"
                />
              );
            })}
          </g>
          {showReviewMarkers
            ? line.stitches.map((stitch) => {
                const x = scaleX(stitch.t);
                const yTop = scaleY(Math.min(1, Math.max(yDomain[0], stitch.to)));
                const yBottom = scaleY(Math.max(yDomain[0], Math.min(yDomain[1], stitch.from)));
                return (
                  <line
                    key={stitch.id}
                    x1={x}
                    x2={x}
                    y1={yTop}
                    y2={yBottom}
                    stroke={color}
                    strokeWidth={1.5}
                    strokeDasharray="2 2"
                    opacity={0.7}
                    pointerEvents="none"
                  />
                );
              })
            : null}
          {line.events.map((event) => {
            const x = scaleX(event.t);
            let yValue = 1;
            if (event.type === "checkpoint") {
              const segment = line.segments.find((seg) => seg.checkpoint && seg.checkpoint.t === event.t);
              if (segment?.checkpoint) {
                yValue = segment.checkpoint.target;
              }
            }
            const y = scaleY(Math.max(yDomain[0], Math.min(yDomain[1], yValue)));
            const transform = `translate(${x}, ${y})`;

            if (event.type === "started") {
              if (!showEventDots) return null;
              return (
                <rect
                  key={event.id}
                  x={-5}
                  y={-5}
                  width={10}
                  height={10}
                  fill={color}
                  tabIndex={0}
                  transform={transform}
                  aria-label={`${line.topicTitle} started ${tooltipDateFormatter.format(new Date(event.t))}`}
                />
              );
            }

            if (!showReviewMarkers) {
              return null;
            }

            if (event.type === "skipped") {
              return (
                <polygon
                  key={event.id}
                  points="0,-6 6,0 0,6 -6,0"
                  fill={color}
                  tabIndex={0}
                  transform={transform}
                  aria-label={`${line.topicTitle} skipped ${tooltipDateFormatter.format(new Date(event.t))}`}
                />
              );
            }

            if (event.type === "checkpoint") {
              return (
                <circle
                  key={event.id}
                  r={6}
<<<<<<< HEAD
                  fill={palette.inverseBackground}
=======
                  fill="white"
>>>>>>> 3762e7d2
                  stroke={color}
                  strokeWidth={2}
                  tabIndex={0}
                  transform={transform}
                  aria-label={`${line.topicTitle} checkpoint ${tooltipDateFormatter.format(new Date(event.t))}`}
                />
              );
            }

            return (
              <circle
                key={event.id}
                r={4}
                fill={color}
                tabIndex={0}
                transform={transform}
                aria-label={`${line.topicTitle} reviewed ${tooltipDateFormatter.format(new Date(event.t))}`}
              />
            );
          })}
          {line.nowPoint
            ? (() => {
                const point = line.nowPoint;
                if (!point) return null;
                const x = scaleX(point.t);
                const y = scaleY(point.r);
                return (
                  <g key={`${line.topicId}-now`} transform={`translate(${x}, ${y})`}>
                    <circle
                      r={4}
                      fill={color}
<<<<<<< HEAD
                      stroke={palette.inverseBorder}
=======
                      stroke="white"
>>>>>>> 3762e7d2
                      strokeWidth={1.5}
                      tabIndex={0}
                      aria-label={`${line.topicTitle} retention now ${Math.round(line.nowPoint!.r * 100)}%`}
                    />
                  </g>
                );
              })()
            : null}
        </g>
      );
    });


    const topicLabels = React.useMemo(
      () => {
        if (!showTopicLabels) return [] as { topicId: string; text: string; x: number; y: number }[];
        const visibleSeries = series.filter(
          (line) => line.nowPoint && line.nowPoint.t >= xDomain[0] && line.nowPoint.t <= xDomain[1]
        );
        if (visibleSeries.length === 0) return [];

        const entries = visibleSeries.map((line) => {
          const nowPoint = line.nowPoint!;
          const x = scaleX(nowPoint.t);
          const y = scaleY(nowPoint.r);
          const retentionPercent = clampValue(Math.round(nowPoint.r * 100), 0, 100);
          return {
            topicId: line.topicId,
            text: `${line.topicTitle} — ${retentionPercent}%`,
            x,
            y
          };
        });

        const minY = PADDING_Y;
        const maxY = height - PADDING_Y;
        const minGap = 18;
        const sorted = entries
          .map((entry) => ({ ...entry }))
          .sort((a, b) => a.y - b.y);

        for (let index = 0; index < sorted.length; index += 1) {
          const previous = index > 0 ? sorted[index - 1] : null;
          const desired = clampValue(sorted[index].y, minY, maxY);
          const adjusted = previous ? Math.max(desired, previous.y + minGap) : Math.max(minY, desired);
          sorted[index].y = Math.min(adjusted, maxY);
        }

        for (let index = sorted.length - 2; index >= 0; index -= 1) {
          const next = sorted[index + 1];
          if (next.y - sorted[index].y < minGap) {
            sorted[index].y = Math.max(minY, next.y - minGap);
          }
        }

        const labelXBase = todayPosition ?? sorted[0]?.x ?? PADDING_X;
        const xPosition = clampValue(labelXBase + 8, PADDING_X + 4, width - PADDING_X + 40);

        return sorted.map((entry) => ({
          topicId: entry.topicId,
          text: entry.text,
          x: xPosition,
          y: clampValue(entry.y, minY, maxY)
        }));
      },
      [
        showTopicLabels,
        series,
        xDomain,
        scaleX,
        scaleY,
        todayPosition,
        height,
        width
      ]
    );

    const clampX = React.useCallback(
      (value: number) => clampValue(value, PADDING_X, width - PADDING_X),
      [width]
    );

    const markerClusters = React.useMemo<MarkerCluster[]>(() => {
      if (!examMarkers || examMarkers.length === 0) return [];
      const filtered = examMarkers.filter((marker) => marker.time >= xDomain[0] && marker.time <= xDomain[1]);
      if (filtered.length === 0) return [];
      const items: MarkerItem[] = filtered
        .map((marker) => ({
          ...marker,
          x: clampX(scaleX(marker.time))
        }))
        .sort((a, b) => a.x - b.x);
      const threshold = 12;
      const clusters: MarkerCluster[] = [];
      for (const item of items) {
        const last = clusters[clusters.length - 1];
        if (last && Math.abs(item.x - last.x) <= threshold) {
          const nextItems = [...last.items, item];
          const averageX = nextItems.reduce((total, entry) => total + entry.x, 0) / nextItems.length;
          clusters[clusters.length - 1] = { items: nextItems, x: averageX };
        } else {
          clusters.push({ items: [item], x: item.x });
        }
      }
      return clusters;
    }, [examMarkers, xDomain, scaleX, clampX]);

    const markerGraphics: JSX.Element[] = [];

    markerClusters.forEach((cluster, clusterIndex) => {
      if (cluster.items.length <= 3) {
        cluster.items.forEach((marker, index) => {
          const horizontalOffset = (index - (cluster.items.length - 1) / 2) * 6;
          const x = clampX(marker.x + horizontalOffset);
          const labelY = Math.max(12, PADDING_Y - 18 - index * 16);
          markerGraphics.push(
            <line
              key={`${marker.id}-line`}
              x1={x}
              x2={x}
              y1={PADDING_Y}
              y2={height - PADDING_Y}
              stroke={marker.color}
              strokeWidth={1.5}
              strokeDasharray="4 4"
              opacity={0.85}
            />
          );
          markerGraphics.push(
            <g
              key={`${marker.id}-label`}
              transform={`translate(${x}, ${labelY})`}
              tabIndex={0}
              role="img"
              aria-label={`Exam date for ${marker.subjectName}, ${examDateFormatter.format(new Date(marker.dateISO))}`}
            >
              <foreignObject x={-80} y={-18} width={160} height={26}>
                <div className="pointer-events-none flex items-center gap-1 rounded-full bg-card/90 px-3 py-1 text-[10px] font-medium text-fg">
                  <span className="inline-flex h-2 w-2 rounded-full" style={{ backgroundColor: marker.color }} />
                  <span className="uppercase text-[9px] tracking-wide text-accent">Exam</span>
                  <span className="max-w-[90px] truncate">{marker.subjectName}</span>
                </div>
              </foreignObject>
            </g>
          );
        });
        return;
      }

      cluster.items.forEach((marker, index) => {
        const offset = (index - (cluster.items.length - 1) / 2) * 4;
        const lineX = clampX(marker.x + offset);
        markerGraphics.push(
          <line
            key={`${marker.id}-cluster-line`}
            x1={lineX}
            x2={lineX}
            y1={PADDING_Y}
            y2={height - PADDING_Y}
            stroke={marker.color}
            strokeWidth={1.2}
            strokeDasharray="4 4"
            opacity={0.7}
          />
        );
      });

      const clusterX = clampX(cluster.x);
      const labelY = Math.max(12, PADDING_Y - 22);
      const label = `${cluster.items.length} exams`;
      markerGraphics.push(
        <g
          key={`cluster-${clusterIndex}`}
          transform={`translate(${clusterX}, ${labelY})`}
          tabIndex={0}
          role="img"
          aria-label={`Upcoming exams: ${cluster.items.map((item) => item.subjectName).join(", ")}`}
        >
          <foreignObject x={-70} y={-18} width={140} height={26}>
            <div className="pointer-events-none flex items-center justify-center rounded-full bg-card/90 px-3 py-1 text-[10px] font-semibold text-fg">
              {label}
            </div>
          </foreignObject>
        </g>
      );
    });

    const keyboardOverlay = React.useMemo(() => {
      if (!keyboardSelection) return null;
      const start = clampX(scaleX(Math.min(keyboardSelection.start, keyboardSelection.end)));
      const end = clampX(scaleX(Math.max(keyboardSelection.start, keyboardSelection.end)));
      const widthRect = Math.max(0, end - start);
      if (widthRect <= 0) return null;
      const yTop = keyboardSelection.y ? scaleY(keyboardSelection.y[1]) : PADDING_Y;
      const yBottom = keyboardSelection.y ? scaleY(keyboardSelection.y[0]) : height - PADDING_Y;
      return {
        x: start,
        y: Math.min(yTop, yBottom),
        width: widthRect,
        height: Math.abs(yBottom - yTop)
      };
    }, [keyboardSelection, clampX, scaleX, scaleY, height]);

    const cursor = selectionRect
      ? "crosshair"
      : isPanning
      ? "grabbing"
      : interactionMode === "pan" || temporaryPan
      ? "grab"
      : "default";

    return (
      <div ref={containerRef} className="relative">
        <svg
          ref={svgRef}
          role="img"
          width={width}
          height={height}
          aria-describedby={ariaDescribedBy}
          className="w-full select-none"
          onWheel={handleWheel}
          onContextMenu={(event) => {
            event.preventDefault();
            onRequestStepBack?.();
          }}
          style={{ cursor }}
        >
          {gradientDefs.length > 0 ? <defs>{gradientDefs}</defs> : null}
          <rect width={width} height={height} fill="transparent" />
          <rect
            x={PADDING_X}
            y={PADDING_Y}
            width={plotWidth}
            height={plotHeight}
            fill="transparent"
            onPointerDown={handlePointerDown}
            onPointerUp={handlePointerUp}
            onPointerLeave={handlePointerLeave}
            onPointerCancel={handlePointerCancel}
            onPointerMove={(event) => {
              handlePointerMovePan(event);
              handlePointerMove(event);
            }}
            onDoubleClick={() => onResetDomain?.()}
          />
          {showGrid ? (
<<<<<<< HEAD
            <g>
=======
            <g className="stroke-white/12">
>>>>>>> 3762e7d2
              {yTicks.map((tick) => (
                <g key={tick.value}>
                  <line
                    x1={PADDING_X}
                    y1={tick.pixel}
                    x2={width - PADDING_X}
                    y2={tick.pixel}
<<<<<<< HEAD
                    stroke={palette.grid}
                    strokeOpacity={0.35}
=======
                    className="stroke-white/12"
>>>>>>> 3762e7d2
                  />
                  <text
                    x={12}
                    y={tick.pixel + 4}
<<<<<<< HEAD
                    fill={palette.axis}
                    className="text-[10px]"
=======
                    className="fill-zinc-400 text-[10px]"
>>>>>>> 3762e7d2
                  >
                    {tick.label}
                  </text>
                </g>
              ))}
            </g>
          ) : null}
          <g aria-hidden="true">
            <line
              x1={PADDING_X}
              y1={height - PADDING_Y}
              x2={width - PADDING_X}
              y2={height - PADDING_Y}
<<<<<<< HEAD
              stroke={palette.grid}
              strokeOpacity={0.35}
=======
              className="stroke-white/12"
>>>>>>> 3762e7d2
            />
            {ticks.map((tick) => {
              const x = scaleX(tick.time);
              return (
                <g key={tick.time} transform={`translate(${x}, ${height - PADDING_Y})`}>
<<<<<<< HEAD
                  <line y1={0} y2={6} stroke={palette.grid} strokeOpacity={0.45} />
                  <text
                    y={18}
                    textAnchor="middle"
                    fill={palette.axis}
                    className="text-[10px]"
=======
                  <line y1={0} y2={6} className="stroke-white/25" />
                  <text
                    y={18}
                    textAnchor="middle"
                    className="fill-zinc-400 text-[10px]"
>>>>>>> 3762e7d2
                  >
                    {tick.label}
                  </text>
                </g>
              );
            })}
          </g>
          {showTodayLine && todayPosition !== null && (
            <g>
              <line
                x1={todayPosition}
                x2={todayPosition}
                y1={PADDING_Y}
                y2={height - PADDING_Y}
                stroke={palette.accent}
                strokeOpacity={0.7}
                strokeWidth={1.5}
              />
              <text
                x={todayPosition + 4}
                y={PADDING_Y + 12}
                fill={palette.accentMuted}
                className="text-[10px]"
              >
                Today
              </text>
            </g>
          )}
          {markerGraphics}
          {paths}
          {topicLabels.length > 0 ? (
            <g aria-hidden="true">
              {topicLabels.map((label) => (
                <text
                  key={`topic-label-${label.topicId}`}
                  x={label.x}
                  y={label.y}
                  textAnchor="start"
                  dominantBaseline="middle"
<<<<<<< HEAD
                  fill="currentColor"
                  stroke={palette.background}
                  strokeOpacity={0.75}
                  strokeWidth={3}
                  style={{ paintOrder: "stroke fill" }}
                  className="text-inverse"
=======
                  fill="#FFFFFF"
                  stroke="rgba(15,23,42,0.75)"
                  strokeWidth={3}
                  style={{ paintOrder: "stroke fill" }}
>>>>>>> 3762e7d2
                  fontSize={12}
                  fontWeight={600}
                >
                  {label.text}
                </text>
              ))}
            </g>
          ) : null}
<<<<<<< HEAD
          <text x={12} y={16} fill={palette.axis} className="text-[11px]">
=======
          <text x={12} y={16} className="fill-zinc-400 text-[11px]">
>>>>>>> 3762e7d2
            Retention
          </text>
          {keyboardOverlay ? (
            <rect
              x={keyboardOverlay.x}
              y={keyboardOverlay.y}
              width={keyboardOverlay.width}
              height={keyboardOverlay.height}
              fill={palette.accent}
              fillOpacity={0.12}
              stroke={palette.accent}
              strokeOpacity={0.7}
              strokeDasharray="6 4"
              pointerEvents="none"
            />
          ) : null}
          {selectionRect ? (
            <g pointerEvents="none">
              <rect
                x={Math.min(selectionRect.origin.x, selectionRect.current.x)}
                y={Math.min(selectionRect.origin.y, selectionRect.current.y)}
                width={Math.abs(selectionRect.current.x - selectionRect.origin.x)}
                height={Math.abs(selectionRect.current.y - selectionRect.origin.y)}
                fill={palette.accent}
                fillOpacity={0.15}
                stroke={palette.accent}
                strokeOpacity={0.8}
                strokeDasharray="6 4"
              />
              {selectionLabel ? (
                <foreignObject
                  x={Math.min(selectionRect.origin.x, selectionRect.current.x) + 8}
                  y={Math.min(selectionRect.origin.y, selectionRect.current.y) + 8}
                  width={220}
                  height={64}
                >
                  <div className="pointer-events-none rounded-md bg-bg/80 px-3 py-2 text-[11px] text-fg">
                    <div className="font-semibold">{selectionLabel.primary}</div>
                    {selectionRect.shift && selectionLabel.secondary ? (
                      <div className="text-[10px] text-accent/20">{selectionLabel.secondary}</div>
                    ) : null}
                  </div>
                </foreignObject>
              ) : null}
            </g>
          ) : null}
        </svg>
      </div>
    );
  }
);

TimelineChart.displayName = "TimelineChart";<|MERGE_RESOLUTION|>--- conflicted
+++ resolved
@@ -2,10 +2,7 @@
 
 import * as React from "react";
 import { softenColorTone } from "@/lib/colors";
-<<<<<<< HEAD
 import { useThemePalette } from "@/hooks/use-theme-palette";
-=======
->>>>>>> 3762e7d2
 import { startOfDayInTimeZone } from "@/lib/date";
 
 export type TimelinePoint = { t: number; r: number; opacity: number };
@@ -1090,11 +1087,7 @@
                 <circle
                   key={event.id}
                   r={6}
-<<<<<<< HEAD
                   fill={palette.inverseBackground}
-=======
-                  fill="white"
->>>>>>> 3762e7d2
                   stroke={color}
                   strokeWidth={2}
                   tabIndex={0}
@@ -1126,11 +1119,7 @@
                     <circle
                       r={4}
                       fill={color}
-<<<<<<< HEAD
                       stroke={palette.inverseBorder}
-=======
-                      stroke="white"
->>>>>>> 3762e7d2
                       strokeWidth={1.5}
                       tabIndex={0}
                       aria-label={`${line.topicTitle} retention now ${Math.round(line.nowPoint!.r * 100)}%`}
@@ -1377,11 +1366,7 @@
             onDoubleClick={() => onResetDomain?.()}
           />
           {showGrid ? (
-<<<<<<< HEAD
             <g>
-=======
-            <g className="stroke-white/12">
->>>>>>> 3762e7d2
               {yTicks.map((tick) => (
                 <g key={tick.value}>
                   <line
@@ -1389,22 +1374,14 @@
                     y1={tick.pixel}
                     x2={width - PADDING_X}
                     y2={tick.pixel}
-<<<<<<< HEAD
                     stroke={palette.grid}
                     strokeOpacity={0.35}
-=======
-                    className="stroke-white/12"
->>>>>>> 3762e7d2
                   />
                   <text
                     x={12}
                     y={tick.pixel + 4}
-<<<<<<< HEAD
                     fill={palette.axis}
                     className="text-[10px]"
-=======
-                    className="fill-zinc-400 text-[10px]"
->>>>>>> 3762e7d2
                   >
                     {tick.label}
                   </text>
@@ -1418,31 +1395,19 @@
               y1={height - PADDING_Y}
               x2={width - PADDING_X}
               y2={height - PADDING_Y}
-<<<<<<< HEAD
               stroke={palette.grid}
               strokeOpacity={0.35}
-=======
-              className="stroke-white/12"
->>>>>>> 3762e7d2
             />
             {ticks.map((tick) => {
               const x = scaleX(tick.time);
               return (
                 <g key={tick.time} transform={`translate(${x}, ${height - PADDING_Y})`}>
-<<<<<<< HEAD
                   <line y1={0} y2={6} stroke={palette.grid} strokeOpacity={0.45} />
                   <text
                     y={18}
                     textAnchor="middle"
                     fill={palette.axis}
                     className="text-[10px]"
-=======
-                  <line y1={0} y2={6} className="stroke-white/25" />
-                  <text
-                    y={18}
-                    textAnchor="middle"
-                    className="fill-zinc-400 text-[10px]"
->>>>>>> 3762e7d2
                   >
                     {tick.label}
                   </text>
@@ -1482,19 +1447,12 @@
                   y={label.y}
                   textAnchor="start"
                   dominantBaseline="middle"
-<<<<<<< HEAD
                   fill="currentColor"
                   stroke={palette.background}
                   strokeOpacity={0.75}
                   strokeWidth={3}
                   style={{ paintOrder: "stroke fill" }}
                   className="text-inverse"
-=======
-                  fill="#FFFFFF"
-                  stroke="rgba(15,23,42,0.75)"
-                  strokeWidth={3}
-                  style={{ paintOrder: "stroke fill" }}
->>>>>>> 3762e7d2
                   fontSize={12}
                   fontWeight={600}
                 >
@@ -1503,11 +1461,7 @@
               ))}
             </g>
           ) : null}
-<<<<<<< HEAD
           <text x={12} y={16} fill={palette.axis} className="text-[11px]">
-=======
-          <text x={12} y={16} className="fill-zinc-400 text-[11px]">
->>>>>>> 3762e7d2
             Retention
           </text>
           {keyboardOverlay ? (
