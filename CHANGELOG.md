# Changelog

## [Unreleased]
### Added
- Adaptive review scheduler that recalculates next sessions whenever predicted retention drops below the user-defined trigger.
- Global revision preference slider in Settings with real-time forgetting-curve preview and mode toggle.
- Documentation for the retention model, adaptive UI, and validation strategy, including testing notes and algorithm overview.

### Changed
- Timeline, Subjects, and Reviews pages now surface the active retention trigger to explain upcoming adaptive sessions.
- Topic creation aligns new cards with the global retention threshold automatically.

### UI: Exam Date Badge Improvements
- Fixed poor color contrast for exam-date badge on Reviews page.
- Improved visibility under light/dark themes.
- Standardized exam badge color palette (amber tones).
- Added hover/focus transitions and accessibility attributes.

### UI: Timeline Overlay Button Redesign
- Improved visibility of overlay toggle icons.
- Added consistent hover/active color logic for both themes.
- Balanced stroke weights for all icons.
- Enhanced keyboard focus and tooltips.

### Settings & Appearance Controls
- Added an appearance panel to tune surface overlay opacity with live preview.
- Surface overlays across dashboard cards now respect a shared opacity variable persisted per user.

### UI: Dropdown Background Opacity Fix
- Replaced semi-transparent dropdown surfaces with solid backgrounds for improved readability.
- Added theme-aware borders, hover tints, and shadows to popovers and select menus.
- Unified Radix dropdown styling via shared tokens for light and dark modes.

### Dashboard UI & Chart Refinements
- Default the dashboard status filter to "Due today" and persist the preference across sessions.
- Unify the filter button group with uppercase primary styling, horizontal scroll, and accessible focus rings.
- Introduced a hoverable review-load chart with lighter grid lines, accent gradients, and responsive tooltips.
- Tidied the search, filters, and chart layout so controls remain on a single row and the clear-filters action uses muted inline text.

### Dashboard Layout Update
- Repositioned the “Progress today” module directly beneath the daily summary cards so completion status appears before filters.
- Added soft divider rules above and below the progress module to separate major dashboard sections.
- Balanced spacing and headings to match surrounding sections in both light and dark themes.

### UI: Dashboard Summary Card Redesign
- Merged “Today’s Tasks” and “Progress Today” into a unified overview card.
- Added icons, emojis, and hover effects for engagement.
- Improved light/dark mode contrast.
- Progress indicator and motivational text are now contextually linked.

<<<<<<< HEAD
### UI: Subject Card Hover Animation
- Added animated gradient hovers and cursor-tracked glow to subject summary panels across the dashboard and subjects pages.
- Elevated icon and heading transitions so each subject tile responds smoothly to movement and theme changes.
- Ensured the new motion works in both light and dark modes without introducing layout shifts or repaint thrash.

### New Feature: "Today" Smart Review Tab
- Added a dedicated Today navigation tab that surfaces the five most urgent topics with live retention scores.
- Introduced revise/skip workflows with difficulty tagging to stretch or tighten future intervals instantly.
- Persisted session progress so completed topics drop out and replacements roll in without losing momentum across refreshes.

=======
>>>>>>> 4e52212c
### Reviews Page Enhancements
- Fixed the runtime error triggered by the "All" filter by guarding invalid status lookups.
- Limited the “Skip today” shortcut to topics due today while keeping other actions available.
- Retired the review-load preview chart to focus on actionable rows.
- Rebuilt the reviews table with a responsive, GitHub-inspired layout, hoverable rows, and inline expansion for schedule and notes.

### Dark Mode Contrast Improvements
- Brightened core dark-mode text tokens to keep secondary copy legible against slate backgrounds.
- Raised muted and placeholder greys for improved hierarchy without sacrificing comfort.
- Updated status hues so overdue, upcoming, and exam accents clear WCAG contrast targets.
- Confirmed readability across dashboard summaries, tables, and subject cards in low-light themes.

### Timeline Layout Update
- Removed the redundant Next Review toggle along with explicit zoom/reset controls from the toolbar.
- Relocated fullscreen and export actions into the chart overlay for a lighter control surface.
- Added single-select subject chips and multi-select topic toggles so visibility is explicit.
- Clarified toolbar states with icon-only toggles and inline clear filters.
- Reorganised timeline sections to flow from subject selection into topic visibility, focused view, and upcoming checkpoints while dropping the redundant summary chips.

### Timeline UI Refinement
- Simplified the timeline toolbar into compact icon toggles, merging checkpoints and review markers into a shared milestones control and removing redundant theme/label switches.
- Limited the view to a single active subject with focus chips, subject badges, and scrollable filters so other subjects stay hidden until reselected.
- Added hover-aware chart styling with crosshair cursors, curve isolation on click, and lighter grid treatments for clearer comparisons.
- Hardened SVG/PNG exports with sanitized clones, cross-origin safeguards, and user-facing fallbacks when filters taint the canvas.

### Timeline Page Refactor
- Synced the “Subject selected” summary with the active subject chips so the chart stays clear until a subject is chosen.
- Rebranded the focus panel to “Topic focus,” added a back-to-subject control, and isolated topic curves immediately when a topic chip is pressed.
- Reordered the combined view with dividers separating the selector, summary, topic focus, and upcoming checkpoints for a cleaner hierarchy.<|MERGE_RESOLUTION|>--- conflicted
+++ resolved
@@ -48,7 +48,6 @@
 - Improved light/dark mode contrast.
 - Progress indicator and motivational text are now contextually linked.
 
-<<<<<<< HEAD
 ### UI: Subject Card Hover Animation
 - Added animated gradient hovers and cursor-tracked glow to subject summary panels across the dashboard and subjects pages.
 - Elevated icon and heading transitions so each subject tile responds smoothly to movement and theme changes.
@@ -59,8 +58,6 @@
 - Introduced revise/skip workflows with difficulty tagging to stretch or tighten future intervals instantly.
 - Persisted session progress so completed topics drop out and replacements roll in without losing momentum across refreshes.
 
-=======
->>>>>>> 4e52212c
 ### Reviews Page Enhancements
 - Fixed the runtime error triggered by the "All" filter by guarding invalid status lookups.
 - Limited the “Skip today” shortcut to topics due today while keeping other actions available.
